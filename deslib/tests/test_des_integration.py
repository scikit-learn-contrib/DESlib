--- conflicted
+++ resolved
@@ -31,9 +31,9 @@
 from deslib.static.oracle import Oracle
 from deslib.static.single_best import SingleBest
 from deslib.static.static_selection import StaticSelection
-<<<<<<< HEAD
 from sklearn.model_selection import GridSearchCV
 import pytest
+import warnings
 
 
 @pytest.mark.skip(reason='Need to wait for changes on scikit-learn (see issue #89)')
@@ -50,9 +50,6 @@
     grid.fit(X_dsel, y_dsel)
 
     grid.best_estimator_.score(X_test, y_test)
-=======
-import pytest
-import warnings
 
 knn_methods = [None, "knn", KNeighborsClassifier]
 
@@ -62,7 +59,6 @@
     knn_methods.append(FaissKNNClassifier)
 except ImportError:
     warnings.warn("Not testing FAISS for KNN")
->>>>>>> ec396411
 
 
 def test_label_encoder_integration_list_classifiers():
@@ -126,6 +122,7 @@
     knorau.fit(X_dsel, y_dsel)
     assert np.isclose(knorau.score(X_test, y_test), 0.97340425531914898)
 
+
 @pytest.mark.parametrize('knn_methods', knn_methods)
 def test_kne(knn_methods):
     pool_classifiers, X_dsel, y_dsel, X_test, y_test = setup_classifiers()
@@ -134,6 +131,7 @@
     kne.fit(X_dsel, y_dsel)
     assert np.isclose(kne.score(X_test, y_test), 0.973404255319148)
 
+
 @pytest.mark.parametrize('knn_methods', knn_methods)
 def test_desp(knn_methods):
     pool_classifiers, X_dsel, y_dsel, X_test, y_test = setup_classifiers()
@@ -151,6 +149,7 @@
     ola.fit(X_dsel, y_dsel)
     assert np.isclose(ola.score(X_test, y_test), 0.96808510638297873)
 
+
 @pytest.mark.parametrize('knn_methods', knn_methods)
 def test_lca(knn_methods):
     pool_classifiers, X_dsel, y_dsel, X_test, y_test = setup_classifiers()
@@ -159,6 +158,7 @@
     lca.fit(X_dsel, y_dsel)
     assert np.isclose(lca.score(X_test, y_test), 0.96808510638297873)
 
+
 @pytest.mark.parametrize('knn_methods', knn_methods)
 def test_MLA(knn_methods):
     pool_classifiers, X_dsel, y_dsel, X_test, y_test = setup_classifiers()
@@ -167,31 +167,26 @@
     mla.fit(X_dsel, y_dsel)
     assert np.isclose(mla.score(X_test, y_test), 0.96808510638297873)
 
+
 @pytest.mark.parametrize('knn_methods', knn_methods)
 def test_mcb(knn_methods):
     pool_classifiers, X_dsel, y_dsel, X_test, y_test = setup_classifiers()
     rng = np.random.RandomState(123456)
 
-<<<<<<< HEAD
-    mcb = MCB(pool_classifiers, random_state=rng)
-=======
-    mcb = MCB(pool_classifiers, rng=rng, knn_classifier=knn_methods)
->>>>>>> ec396411
+    mcb = MCB(pool_classifiers, random_state=rng, knn_classifier=knn_methods)
     mcb.fit(X_dsel, y_dsel)
     assert np.isclose(mcb.score(X_test, y_test), 0.96276595744680848)
 
+
 @pytest.mark.parametrize('knn_methods', knn_methods)
 def test_apriori(knn_methods):
     pool_classifiers, X_dsel, y_dsel, X_test, y_test = setup_classifiers()
     rng = np.random.RandomState(123456)
 
-<<<<<<< HEAD
-    apriori = APriori(pool_classifiers, random_state=rng)
-=======
-    apriori = APriori(pool_classifiers, rng=rng, knn_classifier=knn_methods)
->>>>>>> ec396411
+    apriori = APriori(pool_classifiers, random_state=rng, knn_classifier=knn_methods)
     apriori.fit(X_dsel, y_dsel)
     assert np.isclose(apriori.score(X_test, y_test), 0.97872340425531912)
+
 
 @pytest.mark.parametrize('knn_methods', knn_methods)
 def test_rank(knn_methods):
@@ -201,18 +196,16 @@
     rank.fit(X_dsel, y_dsel)
     assert np.isclose(rank.score(X_test, y_test), 0.973404255319149)
 
+
 @pytest.mark.parametrize('knn_methods', knn_methods)
 def test_aposteriori(knn_methods):
     pool_classifiers, X_dsel, y_dsel, X_test, y_test = setup_classifiers()
     rng = np.random.RandomState(123456)
 
-<<<<<<< HEAD
-    a_posteriori = APosteriori(pool_classifiers, random_state=rng)
-=======
-    a_posteriori = APosteriori(pool_classifiers, rng=rng, knn_classifier=knn_methods)
->>>>>>> ec396411
+    a_posteriori = APosteriori(pool_classifiers, random_state=rng, knn_classifier=knn_methods)
     a_posteriori.fit(X_dsel, y_dsel)
     assert np.isclose(a_posteriori.score(X_test, y_test), 0.96276595744680848)
+
 
 @pytest.mark.parametrize('knn_methods', knn_methods)
 def test_meta(knn_methods):
@@ -222,6 +215,7 @@
     meta_des.fit(X_dsel, y_dsel)
     assert np.isclose(meta_des.score(X_test, y_test), 0.973404255319149)
 
+
 @pytest.mark.parametrize('knn_methods', knn_methods)
 def test_rrc(knn_methods):
     pool_classifiers, X_dsel, y_dsel, X_test, y_test = setup_classifiers()
@@ -230,6 +224,7 @@
     rrc.fit(X_dsel, y_dsel)
     assert np.isclose(rrc.score(X_test, y_test), 0.97340425531914898)
 
+
 @pytest.mark.parametrize('knn_methods', knn_methods)
 def test_deskl(knn_methods):
     pool_classifiers, X_dsel, y_dsel, X_test, y_test = setup_classifiers()
@@ -238,6 +233,7 @@
     deskl.fit(X_dsel, y_dsel)
     assert np.isclose(deskl.score(X_test, y_test), 0.97340425531914898)
 
+
 @pytest.mark.parametrize('knn_methods', knn_methods)
 def test_minimum_diff(knn_methods):
     pool_classifiers, X_dsel, y_dsel, X_test, y_test = setup_classifiers()
@@ -246,6 +242,7 @@
     minimum_diff.fit(X_dsel, y_dsel)
     assert np.isclose(minimum_diff.score(X_test, y_test), 0.97340425531914898)
 
+
 @pytest.mark.parametrize('knn_methods', knn_methods)
 def test_knop(knn_methods):
     pool_classifiers, X_dsel, y_dsel, X_test, y_test = setup_classifiers()
@@ -253,6 +250,7 @@
     knop = KNOP(pool_classifiers, knn_classifier=knn_methods)
     knop.fit(X_dsel, y_dsel)
     assert np.isclose(knop.score(X_test, y_test), 0.97340425531914898)
+
 
 @pytest.mark.parametrize('knn_methods', knn_methods)
 def test_desknn(knn_methods):
@@ -272,6 +270,7 @@
     des_clustering.fit(X_dsel, y_dsel)
     assert np.isclose(des_clustering.score(X_test, y_test), 0.97872340425531912)
 
+
 @pytest.mark.parametrize('knn_methods', knn_methods)
 def test_mi(knn_methods):
     pool_classifiers, X_dsel, y_dsel, X_test, y_test = setup_classifiers()
@@ -316,6 +315,7 @@
     expected = np.load('deslib/tests/expected_values/kne_proba_integration.npy')
     assert np.allclose(probas, expected)
 
+
 @pytest.mark.parametrize('knn_methods', knn_methods)
 def test_desp_proba(knn_methods):
     pool_classifiers, X_dsel, y_dsel, X_test, y_test = setup_classifiers()
@@ -326,6 +326,7 @@
     expected = np.load('deslib/tests/expected_values/desp_proba_integration.npy')
     assert np.allclose(probas, expected)
 
+
 @pytest.mark.parametrize('knn_methods', knn_methods)
 def test_ola_proba(knn_methods):
     pool_classifiers, X_dsel, y_dsel, X_test, y_test = setup_classifiers()
@@ -336,20 +337,19 @@
     expected = np.load('deslib/tests/expected_values/ola_proba_integration.npy')
     assert np.allclose(probas, expected)
 
+
 @pytest.mark.parametrize('knn_methods', knn_methods)
 def test_mcb_proba(knn_methods):
     pool_classifiers, X_dsel, y_dsel, X_test, y_test = setup_classifiers()
     rng = np.random.RandomState(123456)
 
-<<<<<<< HEAD
-    mcb = MCB(pool_classifiers, random_state=rng)
-=======
-    mcb = MCB(pool_classifiers, rng=rng, knn_classifier=knn_methods)
->>>>>>> ec396411
+    mcb = MCB(pool_classifiers, random_state=rng, knn_classifier=knn_methods)
+
     mcb.fit(X_dsel, y_dsel)
     probas = mcb.predict_proba(X_test)
     expected = np.load('deslib/tests/expected_values/mcb_proba_integration.npy')
     assert np.allclose(probas, expected)
+
 
 @pytest.mark.parametrize('knn_methods', knn_methods)
 def test_desknn_proba(knn_methods):
