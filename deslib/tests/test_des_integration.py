--- conflicted
+++ resolved
@@ -34,7 +34,23 @@
 import pytest
 import warnings
 from deslib.util import faiss_knn_wrapper
-<<<<<<< HEAD
+
+
+@pytest.mark.skip(
+    reason='Need to wait for changes on scikit-learn (see issue #89)')
+def test_grid_search():
+    # This tests if the estimator can be cloned and used in a grid search
+
+    pool_classifiers, X_dsel, y_dsel, X_test, y_test = setup_classifiers()
+
+    kne = KNORAE(pool_classifiers)
+
+    params = {'k': [1, 3, 5, 7]}
+    grid = GridSearchCV(kne, params)
+
+    grid.fit(X_dsel, y_dsel)
+
+    grid.best_estimator_.score(X_test, y_test)
 
 
 knn_methods = [None]
@@ -43,37 +59,7 @@
     knn_methods.append(faiss_knn_wrapper.FaissKNNClassifier)
 else:
     warnings.warn("Not testing FAISS for KNN")
-=======
->>>>>>> 9f212eb6
-
-
-@pytest.mark.skip(
-    reason='Need to wait for changes on scikit-learn (see issue #89)')
-def test_grid_search():
-    # This tests if the estimator can be cloned and used in a grid search
-
-    pool_classifiers, X_dsel, y_dsel, X_test, y_test = setup_classifiers()
-
-    kne = KNORAE(pool_classifiers)
-
-    params = {'k': [1, 3, 5, 7]}
-    grid = GridSearchCV(kne, params)
-
-    grid.fit(X_dsel, y_dsel)
-
-    grid.best_estimator_.score(X_test, y_test)
-
-<<<<<<< HEAD
-=======
-
-knn_methods = [None]
-
-if faiss_knn_wrapper.is_available():
-    knn_methods.append(faiss_knn_wrapper.FaissKNNClassifier)
-else:
-    warnings.warn("Not testing FAISS for KNN")
-
->>>>>>> 9f212eb6
+
 
 def test_label_encoder_integration_list_classifiers():
     rng = np.random.RandomState(123456)
