--- conflicted
+++ resolved
@@ -34,18 +34,10 @@
 import pytest
 import warnings
 
-<<<<<<< HEAD
 knn_methods = [None]
 
 try:
     from deslib.util.faiss_knn_wrapper import FaissKNNClassifier
-=======
-knn_methods = [None, "knn", KNeighborsClassifier]
-
-try:
-    from deslib.util.faiss_knn_wrapper import FaissKNNClassifier
-    knn_methods.append("faiss")
->>>>>>> ec396411
     knn_methods.append(FaissKNNClassifier)
 except ImportError:
     warnings.warn("Not testing FAISS for KNN")
@@ -288,13 +280,10 @@
     expected = np.load('deslib/tests/expected_values/kne_proba_integration.npy')
     assert np.allclose(probas, expected)
 
-<<<<<<< HEAD
-
 # ------------------------------------------ Testing predict_proba -----------------------------------
 @pytest.mark.parametrize('knn_methods', knn_methods)
 def test_compare_faiss_predict_proba_IH(knn_methods):
     pool_classifiers, X_dsel, y_dsel, X_test, y_test = setup_classifiers()
-
     kne = KNORAE(pool_classifiers, knn_classifier=knn_methods, with_IH=True, IH_rate=0.1)
     kne.fit(X_dsel, y_dsel)
     probas = kne.predict_proba(X_test)
@@ -305,13 +294,6 @@
 @pytest.mark.parametrize('knn_methods', knn_methods)
 def test_desp_proba(knn_methods):
     pool_classifiers, X_dsel, y_dsel, X_test, y_test = setup_classifiers()
-
-=======
-@pytest.mark.parametrize('knn_methods', knn_methods)
-def test_desp_proba(knn_methods):
-    pool_classifiers, X_dsel, y_dsel, X_test, y_test = setup_classifiers()
-
->>>>>>> ec396411
     desp = DESP(pool_classifiers, knn_classifier=knn_methods)
     desp.fit(X_dsel, y_dsel)
     probas = desp.predict_proba(X_test)
