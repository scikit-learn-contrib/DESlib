from unittest.mock import MagicMock

import numpy as np
import pytest
from sklearn.exceptions import NotFittedError

from deslib.static.static_selection import StaticSelection
<<<<<<< HEAD
=======
from deslib.tests.examples_test import (create_pool_classifiers,
                                        create_pool_all_agree, X_dsel_ex1,
                                        y_dsel_ex1)
>>>>>>> 9f212eb6
from sklearn.utils.estimator_checks import check_estimator


def test_check_estimator():
    check_estimator(StaticSelection)

<<<<<<< HEAD
#
# def create_example_static(create_X_y):
#     for clf in pool:
#         clf.score = MagicMock(return_value=score)
#     return pool


# Testing if the fit function selects the correct classifiers. The 50 last classifiers should be selected.
def test_fit(example_static_selection):
    X, y, pool = example_static_selection
    static_selection_test = StaticSelection(pool, 0.5)
=======

def create_pool_classifiers_score(prediction, size, score):
    pool = create_pool_all_agree(return_value=prediction, size=size)
    for clf in pool:
        clf.score = MagicMock(return_value=score)
    return pool


# Testing if the fit function selects the correct classifiers. The 50 last
# classifiers should be selected.
def test_fit():
    X = X_dsel_ex1
    y = y_dsel_ex1
    pool_classifiers = create_pool_classifiers_score(1, 50, 0.5) + \
        create_pool_classifiers_score(1, 50, 1.0)
    static_selection_test = StaticSelection(pool_classifiers, 0.5)
>>>>>>> 9f212eb6
    static_selection_test.fit(X, y)

    assert static_selection_test.n_classifiers_ensemble_ == 50
    assert static_selection_test.n_classifiers_ensemble_ == len(
        static_selection_test.clf_indices_)
    assert np.array_equal(np.sort(static_selection_test.clf_indices_),
                          list(range(50, 100)))


<<<<<<< HEAD
# The classifier with highest accuracy always predicts 0. So the expected prediction should always be equal zero.
def test_predict(example_static_selection, create_pool_classifiers):
    X, y, _ = example_static_selection

    static_selection_test = StaticSelection(create_pool_classifiers*10, 0.25)
=======
# The classifier with highest accuracy always predicts 0. So the expected
# prediction should always be equal zero.
def test_predict():
    X = X_dsel_ex1
    y = y_dsel_ex1
    pool_classifiers = create_pool_classifiers_score(1, 25, 0.5) + \
        create_pool_classifiers_score(0, 25, 1.0)
    static_selection_test = StaticSelection(pool_classifiers, 0.25)
>>>>>>> 9f212eb6
    static_selection_test.fit(X, y)

    predicted_labels = static_selection_test.predict(X)
    assert np.equal(predicted_labels, 0).all()


# Classifiers predicting different labels are selected
<<<<<<< HEAD
def test_predict_diff(example_static_selection):
    X, y, pool = example_static_selection

    static_selection_test = StaticSelection(pool, 0.75)
=======
def test_predict_diff():
    X = X_dsel_ex1
    y = y_dsel_ex1
    pool_classifiers = create_pool_classifiers_score(1, 25, 0.5) + \
        create_pool_classifiers_score(0, 25, 0.5)
    pool_classifiers += create_pool_classifiers_score(1, 25, 0.75)
    static_selection_test = StaticSelection(pool_classifiers, 0.33)
>>>>>>> 9f212eb6
    static_selection_test.fit(X, y)

    predicted_labels = static_selection_test.predict(X)
    assert np.equal(predicted_labels, 1).all()


def test_not_fitted():
    static_selection_test = StaticSelection()
    with pytest.raises(NotFittedError):
        static_selection_test.predict(np.array([[1, -1]]))


def test_invalid_pct():
    with pytest.raises(TypeError):
<<<<<<< HEAD
        test = StaticSelection(pct_classifiers='something')
=======
        test = StaticSelection(create_pool_classifiers(),
                               pct_classifiers='something')
>>>>>>> 9f212eb6
        test.fit(np.random.rand(10, 2), np.ones(10))


def test_invalid_pct2():
    with pytest.raises(ValueError):
        test = StaticSelection(pct_classifiers=1.2)
        test.fit(np.random.rand(10, 2), np.ones(10))<|MERGE_RESOLUTION|>--- conflicted
+++ resolved
@@ -5,19 +5,12 @@
 from sklearn.exceptions import NotFittedError
 
 from deslib.static.static_selection import StaticSelection
-<<<<<<< HEAD
-=======
-from deslib.tests.examples_test import (create_pool_classifiers,
-                                        create_pool_all_agree, X_dsel_ex1,
-                                        y_dsel_ex1)
->>>>>>> 9f212eb6
 from sklearn.utils.estimator_checks import check_estimator
 
 
 def test_check_estimator():
     check_estimator(StaticSelection)
 
-<<<<<<< HEAD
 #
 # def create_example_static(create_X_y):
 #     for clf in pool:
@@ -29,24 +22,6 @@
 def test_fit(example_static_selection):
     X, y, pool = example_static_selection
     static_selection_test = StaticSelection(pool, 0.5)
-=======
-
-def create_pool_classifiers_score(prediction, size, score):
-    pool = create_pool_all_agree(return_value=prediction, size=size)
-    for clf in pool:
-        clf.score = MagicMock(return_value=score)
-    return pool
-
-
-# Testing if the fit function selects the correct classifiers. The 50 last
-# classifiers should be selected.
-def test_fit():
-    X = X_dsel_ex1
-    y = y_dsel_ex1
-    pool_classifiers = create_pool_classifiers_score(1, 50, 0.5) + \
-        create_pool_classifiers_score(1, 50, 1.0)
-    static_selection_test = StaticSelection(pool_classifiers, 0.5)
->>>>>>> 9f212eb6
     static_selection_test.fit(X, y)
 
     assert static_selection_test.n_classifiers_ensemble_ == 50
@@ -56,22 +31,11 @@
                           list(range(50, 100)))
 
 
-<<<<<<< HEAD
 # The classifier with highest accuracy always predicts 0. So the expected prediction should always be equal zero.
 def test_predict(example_static_selection, create_pool_classifiers):
     X, y, _ = example_static_selection
 
     static_selection_test = StaticSelection(create_pool_classifiers*10, 0.25)
-=======
-# The classifier with highest accuracy always predicts 0. So the expected
-# prediction should always be equal zero.
-def test_predict():
-    X = X_dsel_ex1
-    y = y_dsel_ex1
-    pool_classifiers = create_pool_classifiers_score(1, 25, 0.5) + \
-        create_pool_classifiers_score(0, 25, 1.0)
-    static_selection_test = StaticSelection(pool_classifiers, 0.25)
->>>>>>> 9f212eb6
     static_selection_test.fit(X, y)
 
     predicted_labels = static_selection_test.predict(X)
@@ -79,20 +43,10 @@
 
 
 # Classifiers predicting different labels are selected
-<<<<<<< HEAD
 def test_predict_diff(example_static_selection):
     X, y, pool = example_static_selection
 
     static_selection_test = StaticSelection(pool, 0.75)
-=======
-def test_predict_diff():
-    X = X_dsel_ex1
-    y = y_dsel_ex1
-    pool_classifiers = create_pool_classifiers_score(1, 25, 0.5) + \
-        create_pool_classifiers_score(0, 25, 0.5)
-    pool_classifiers += create_pool_classifiers_score(1, 25, 0.75)
-    static_selection_test = StaticSelection(pool_classifiers, 0.33)
->>>>>>> 9f212eb6
     static_selection_test.fit(X, y)
 
     predicted_labels = static_selection_test.predict(X)
@@ -107,12 +61,7 @@
 
 def test_invalid_pct():
     with pytest.raises(TypeError):
-<<<<<<< HEAD
         test = StaticSelection(pct_classifiers='something')
-=======
-        test = StaticSelection(create_pool_classifiers(),
-                               pct_classifiers='something')
->>>>>>> 9f212eb6
         test.fit(np.random.rand(10, 2), np.ones(10))
 
 
