--- conflicted
+++ resolved
@@ -1,12 +1,6 @@
 import numpy as np
 
 from deslib.static.oracle import Oracle
-<<<<<<< HEAD
-=======
-from deslib.tests.examples_test import (X_dsel_ex1, y_dsel_ex1,
-                                        create_pool_classifiers,
-                                        create_pool_all_agree)
->>>>>>> 9f212eb6
 
 
 def test_predict(create_X_y, create_pool_classifiers):
@@ -20,20 +14,11 @@
     assert oracle_test.score(X, y) == 1.0
 
 
-<<<<<<< HEAD
 # All classifiers predicts the same label. This test only the samples with label == 0
 # are correctly classified by the Oracle. The misclassified samples are set to -1.
 def test_predict_all_same(create_X_y, create_pool_all_agree):
     X, y = create_X_y
 
-=======
-# All classifiers predicts the same label. This test only the samples with
-# label == 0 are correctly classified by the Oracle. The misclassified samples
-# are set to -1.
-def test_predict_all_same():
-    X = X_dsel_ex1
-    y = np.copy(y_dsel_ex1)
->>>>>>> 9f212eb6
     expected = y
     oracle_test = Oracle(create_pool_all_agree)
     oracle_test.fit(X, y)
