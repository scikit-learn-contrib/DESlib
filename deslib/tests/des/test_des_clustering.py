import numpy as np
import pytest
from unittest.mock import MagicMock
from sklearn.cluster import KMeans
from sklearn.linear_model import Perceptron

from deslib.des.des_clustering import DESClustering
<<<<<<< HEAD
from deslib.util.diversity import Q_statistic, ratio_errors, negative_double_fault
=======
from deslib.tests.examples_test import (create_pool_classifiers, X_dsel_ex1,
                                        y_dsel_ex1)
from deslib.util.diversity import (Q_statistic, ratio_errors,
                                   negative_double_fault)
>>>>>>> 9f212eb6
from sklearn.utils.estimator_checks import check_estimator


def test_check_estimator():
    check_estimator(DESClustering)


""" Considering a test scenario in which all samples from class 0 are indexed
in cluster n. 0 and classes_ 1 to cluster n. 1. For this example, the base
classifiers that always predicts 0 should me most accurate on the cluster 0,
while the base classifiers that predicts 1 for the cluster with index == 1.
"""
<<<<<<< HEAD
=======
return_cluster_index_ex1 = y_dsel_ex1
>>>>>>> 9f212eb6

""" In this test scenario, each cluster contains samples from classes_ 1 and 2.
"""
return_cluster_index_ex2 = np.array(
    [0, 0, 1, 1, 0, 1, 0, 1, 0, 0, 0, 1, 1, 1, 1])


<<<<<<< HEAD
def test_fit_homogeneous_clusters(create_pool_classifiers, example_estimate_competence):

    clustering_test = DESClustering(create_pool_classifiers*2,
=======
def test_fit_homogeneous_clusters():
    clustering_test = DESClustering(create_pool_classifiers() * 2,
>>>>>>> 9f212eb6
                                    clustering=KMeans(n_clusters=2),
                                    pct_accuracy=0.5, pct_diversity=0.33)

<<<<<<< HEAD
    X, y = example_estimate_competence[0:2]
    clustering_test.clustering.predict = MagicMock(return_value=y)
=======
    clustering_test.clustering.predict = MagicMock(
        return_value=return_cluster_index_ex1)
>>>>>>> 9f212eb6

    clustering_test.fit(X, y)

    assert (clustering_test.accuracy_cluster_[0, 1] == 0.0 and
            clustering_test.accuracy_cluster_[0, [0, 2]].all() == 1.0)
    assert (clustering_test.accuracy_cluster_[1, 1] == 1.0 and
            clustering_test.accuracy_cluster_[1, [0, 2]].all() == 0.0)
    for idx in clustering_test.indices_[0, :]:
        assert idx in (0, 2, 3, 5)


<<<<<<< HEAD
def test_fit_heterogeneous_clusters(example_estimate_competence, create_pool_classifiers):

    clustering_test = DESClustering(create_pool_classifiers,
                                    clustering=KMeans(n_clusters=2),
                                    pct_accuracy=0.5,
                                    pct_diversity=0.33)
    X, y = example_estimate_competence[0:2]

    clustering_test.clustering.predict = MagicMock(return_value=return_cluster_index_ex2)
    clustering_test.fit(X, y)
=======
def test_fit_heterogeneous_clusters():
    clustering_test = DESClustering(create_pool_classifiers(),
                                    clustering=KMeans(n_clusters=2),
                                    pct_accuracy=0.5, pct_diversity=0.33)

    clustering_test.clustering.predict = MagicMock(
        return_value=return_cluster_index_ex2)
    clustering_test.fit(X_dsel_ex1, y_dsel_ex1)
>>>>>>> 9f212eb6

    # Index selected should be of any classifier that predicts the label 0
    assert np.isclose(clustering_test.accuracy_cluster_[:, 1], [0.428, 0.375],
                      atol=0.01).all()
    assert np.isclose(clustering_test.accuracy_cluster_[:, 0], [0.572, 0.625],
                      atol=0.01).all()
    assert clustering_test.indices_[0, 0] == 0 or clustering_test.indices_[
        0, 0] == 2
    assert clustering_test.indices_[1, 0] == 0 or clustering_test.indices_[
        1, 0] == 2


<<<<<<< HEAD
def test_estimate_competence(create_pool_classifiers, example_estimate_competence):

    query = np.atleast_2d([1, 1])
    clustering_test = DESClustering(create_pool_classifiers*2,
=======
def test_estimate_competence():
    query = np.atleast_2d([1, 1])
    clustering_test = DESClustering(create_pool_classifiers() * 2,
>>>>>>> 9f212eb6
                                    clustering=KMeans(n_clusters=2),
                                    pct_accuracy=0.5, pct_diversity=0.33)

    X, y = example_estimate_competence[0:2]

    # Keep the original predict method to change after
<<<<<<< HEAD
    clustering_test.clustering.predict = MagicMock(return_value=return_cluster_index_ex2)
    clustering_test.fit(X, y)
=======
    clustering_test.clustering.predict = MagicMock(
        return_value=return_cluster_index_ex2)
    clustering_test.fit(X_dsel_ex1, y_dsel_ex1)
>>>>>>> 9f212eb6

    clustering_test.clustering_.predict = MagicMock(return_value=0)
    competences = clustering_test.estimate_competence(query)

    assert np.array_equal(competences, clustering_test.accuracy_cluster_[0, :])

    clustering_test.clustering_.predict = MagicMock(return_value=1)
    competences = clustering_test.estimate_competence(query)
    assert np.array_equal(competences, clustering_test.accuracy_cluster_[1, :])


<<<<<<< HEAD
def test_fit_clusters_less_diverse(example_estimate_competence, create_pool_classifiers):

    clustering_test = DESClustering(create_pool_classifiers*2,
=======
def test_fit_clusters_less_diverse():
    clustering_test = DESClustering(create_pool_classifiers() * 2,
>>>>>>> 9f212eb6
                                    clustering=KMeans(n_clusters=2),
                                    pct_accuracy=0.5, pct_diversity=0.33,
                                    more_diverse=False)
    X, y = example_estimate_competence[0:2]

<<<<<<< HEAD
    clustering_test.clustering.predict = MagicMock(return_value=y)
    clustering_test.fit(X, y)
=======
    clustering_test.clustering.predict = MagicMock(
        return_value=return_cluster_index_ex1)
    clustering_test.fit(X_dsel_ex1, y_dsel_ex1)
>>>>>>> 9f212eb6

    assert (clustering_test.accuracy_cluster_[0, 1] == 0.0 and
            clustering_test.accuracy_cluster_[0, [0, 2]].all() == 1.0)
    assert (clustering_test.accuracy_cluster_[1, 1] == 1.0 and
            clustering_test.accuracy_cluster_[1, [0, 2]].all() == 0.0)
    for idx in clustering_test.indices_[0, :]:
        assert idx in (1, 3, 4, 5)


def test_select():
    query = np.atleast_2d([1, -1])
    clustering_test = DESClustering()

    clustering_test.clustering_ = KMeans()
    clustering_test.clustering_.predict = MagicMock(return_value=[0])
    clustering_test.indices_ = np.array([[0, 2], [1, 4]])
    assert np.array_equal(clustering_test.select(query), [[0, 2]])

    clustering_test.clustering_.predict = MagicMock(return_value=[1])
    assert np.array_equal(clustering_test.select(query), [[1, 4]])


<<<<<<< HEAD
# Since the majority of the base classifiers selected predicts class 0, the final decision of the ensemble should be 0.
def test_classify_instance(create_pool_classifiers):
=======
# Since the majority of the base classifiers selected predicts class 0, the
# final decision of the ensemble should be 0.
def test_classify_instance():
>>>>>>> 9f212eb6
    query = np.ones((1, 2))
    clustering_test = DESClustering(create_pool_classifiers * 4,
                                    clustering=KMeans(n_clusters=2))

    clustering_test.select = MagicMock(return_value=[0, 1, 2, 3, 5, 6, 7, 9])
    predictions = []
    for clf in clustering_test.pool_classifiers:
        predictions.append(clf.predict(query)[0])

    predicted = clustering_test.classify_with_ds(query, np.array(predictions))
    assert predicted == 0


def test_input_diversity_parameter(create_X_y):
    X, y = create_X_y

    with pytest.raises(ValueError):
<<<<<<< HEAD
        des_clustering = DESClustering(metric='abc')
        des_clustering.fit(X, y)
=======
        des_clustering = DESClustering(create_pool_classifiers() * 10,
                                       metric='abc')
        des_clustering.fit(X_dsel_ex1, y_dsel_ex1)
>>>>>>> 9f212eb6


def test_J_N_values(create_X_y):
    X, y = create_X_y

    with pytest.raises(ValueError):
<<<<<<< HEAD
        des_clustering = DESClustering(pct_accuracy=0.5, pct_diversity=0)
        des_clustering.fit(X, y)

=======
        des_clustering = DESClustering(create_pool_classifiers() * 10,
                                       pct_accuracy=0.5, pct_diversity=0)
        des_clustering.fit(X_dsel_ex1, y_dsel_ex1)
>>>>>>> 9f212eb6

def test_J_higher_than_N(create_X_y):
    X, y = create_X_y

    with pytest.raises(ValueError):
<<<<<<< HEAD
        des_clustering = DESClustering(pct_accuracy=0.3, pct_diversity=0.5)
        des_clustering.fit(X, y)

=======
        des_clustering = DESClustering(create_pool_classifiers() * 100,
                                       pct_accuracy=0.3, pct_diversity=0.5)
        des_clustering.fit(X_dsel_ex1, y_dsel_ex1)
>>>>>>> 9f212eb6

def test_diversity_metric_Q(create_X_y):
    X, y = create_X_y

<<<<<<< HEAD
    test = DESClustering(metric='Q')
    # Mocking this method to avoid preprocessing the cluster information that is not required in this test.
=======
def test_diversity_metric_Q():
    test = DESClustering(create_pool_classifiers() * 10, metric='Q')
    # Mocking this method to avoid preprocessing the cluster information that
    # is not required in this test.
>>>>>>> 9f212eb6
    test._preprocess_clusters = MagicMock(return_value=1)
    test.fit(X, y)
    assert test.diversity_func_ == Q_statistic


<<<<<<< HEAD
def test_diversity_metric_DF(create_X_y):
    X, y = create_X_y

    test = DESClustering(metric='DF')
    # Mocking this method to avoid preprocessing the cluster information that is not required in this test.
=======
def test_diversity_metric_DF():
    test = DESClustering(create_pool_classifiers() * 10, metric='DF')
    # Mocking this method to avoid preprocessing the cluster information that
    # is not required in this test.
>>>>>>> 9f212eb6
    test._preprocess_clusters = MagicMock(return_value=1)
    test.fit(X, y)
    assert test.diversity_func_ == negative_double_fault


<<<<<<< HEAD
def test_diversity_metric_ratio(create_X_y):
    X, y = create_X_y

    test = DESClustering(metric='ratio')
    # Mocking this method to avoid preprocessing the cluster information that is not required in this test.
=======
def test_diversity_metric_ratio():
    test = DESClustering(create_pool_classifiers() * 10, metric='ratio')
    # Mocking this method to avoid preprocessing the cluster information that
    # is not required in this test.
>>>>>>> 9f212eb6
    test._preprocess_clusters = MagicMock(return_value=1)
    test.fit(X, y)
    assert test.diversity_func_ == ratio_errors


<<<<<<< HEAD
# Test if the class is raising an error when the base classifiers do not implements the predict_proba method.
# In this case the test should not raise an error since this class does not require base classifiers that
# can estimate probabilities
def test_predict_proba(example_estimate_competence):
    X, y = example_estimate_competence[0:2]

=======
# Test if the class is raising an error when the base classifiers do not
# implements the predict_proba method.
# In this case the test should not raise an error since this class does not
# require base classifiers that can estimate probabilities
def test_predict_proba():
    X = X_dsel_ex1
    y = y_dsel_ex1
>>>>>>> 9f212eb6
    clf1 = Perceptron()
    clf1.fit(X, y)
    DESClustering([clf1, clf1]).fit(X, y)


def test_classify_with_ds_single_sample():
    query = np.ones(2)
    predictions = np.array([0, 1, 0])

    des_clustering_test = DESClustering()
    des_clustering_test.select = MagicMock(return_value=np.array([[0, 2]]))
    result = des_clustering_test.classify_with_ds(query, predictions)
    assert np.allclose(result, 0)


def test_classify_with_ds_diff_sizes():
    query = np.ones((10, 2))
    predictions = np.ones((5, 3))

    des_clustering = DESClustering()

    with pytest.raises(ValueError):
        des_clustering.classify_with_ds(query, predictions)


def test_proba_with_ds_diff_sizes():
    query = np.ones((10, 2))
    predictions = np.ones((5, 3))
    probabilities = np.ones((5, 3, 2))

    des_clustering = DESClustering()

    with pytest.raises(ValueError):
        des_clustering.predict_proba_with_ds(query, predictions, probabilities)


<<<<<<< HEAD
def test_not_clustering_algorithm(create_X_y):
    X, y = create_X_y

    des_clustering = DESClustering(clustering=Perceptron())
=======
def test_not_clustering_algorithm():
    des_clustering = DESClustering(create_pool_classifiers(),
                                   clustering=Perceptron())
>>>>>>> 9f212eb6
    with pytest.raises(ValueError):
        des_clustering.fit(X, y)<|MERGE_RESOLUTION|>--- conflicted
+++ resolved
@@ -5,14 +5,7 @@
 from sklearn.linear_model import Perceptron
 
 from deslib.des.des_clustering import DESClustering
-<<<<<<< HEAD
 from deslib.util.diversity import Q_statistic, ratio_errors, negative_double_fault
-=======
-from deslib.tests.examples_test import (create_pool_classifiers, X_dsel_ex1,
-                                        y_dsel_ex1)
-from deslib.util.diversity import (Q_statistic, ratio_errors,
-                                   negative_double_fault)
->>>>>>> 9f212eb6
 from sklearn.utils.estimator_checks import check_estimator
 
 
@@ -25,10 +18,6 @@
 classifiers that always predicts 0 should me most accurate on the cluster 0,
 while the base classifiers that predicts 1 for the cluster with index == 1.
 """
-<<<<<<< HEAD
-=======
-return_cluster_index_ex1 = y_dsel_ex1
->>>>>>> 9f212eb6
 
 """ In this test scenario, each cluster contains samples from classes_ 1 and 2.
 """
@@ -36,24 +25,14 @@
     [0, 0, 1, 1, 0, 1, 0, 1, 0, 0, 0, 1, 1, 1, 1])
 
 
-<<<<<<< HEAD
 def test_fit_homogeneous_clusters(create_pool_classifiers, example_estimate_competence):
 
     clustering_test = DESClustering(create_pool_classifiers*2,
-=======
-def test_fit_homogeneous_clusters():
-    clustering_test = DESClustering(create_pool_classifiers() * 2,
->>>>>>> 9f212eb6
                                     clustering=KMeans(n_clusters=2),
                                     pct_accuracy=0.5, pct_diversity=0.33)
 
-<<<<<<< HEAD
     X, y = example_estimate_competence[0:2]
     clustering_test.clustering.predict = MagicMock(return_value=y)
-=======
-    clustering_test.clustering.predict = MagicMock(
-        return_value=return_cluster_index_ex1)
->>>>>>> 9f212eb6
 
     clustering_test.fit(X, y)
 
@@ -65,7 +44,6 @@
         assert idx in (0, 2, 3, 5)
 
 
-<<<<<<< HEAD
 def test_fit_heterogeneous_clusters(example_estimate_competence, create_pool_classifiers):
 
     clustering_test = DESClustering(create_pool_classifiers,
@@ -76,16 +54,6 @@
 
     clustering_test.clustering.predict = MagicMock(return_value=return_cluster_index_ex2)
     clustering_test.fit(X, y)
-=======
-def test_fit_heterogeneous_clusters():
-    clustering_test = DESClustering(create_pool_classifiers(),
-                                    clustering=KMeans(n_clusters=2),
-                                    pct_accuracy=0.5, pct_diversity=0.33)
-
-    clustering_test.clustering.predict = MagicMock(
-        return_value=return_cluster_index_ex2)
-    clustering_test.fit(X_dsel_ex1, y_dsel_ex1)
->>>>>>> 9f212eb6
 
     # Index selected should be of any classifier that predicts the label 0
     assert np.isclose(clustering_test.accuracy_cluster_[:, 1], [0.428, 0.375],
@@ -98,30 +66,18 @@
         1, 0] == 2
 
 
-<<<<<<< HEAD
 def test_estimate_competence(create_pool_classifiers, example_estimate_competence):
 
     query = np.atleast_2d([1, 1])
     clustering_test = DESClustering(create_pool_classifiers*2,
-=======
-def test_estimate_competence():
-    query = np.atleast_2d([1, 1])
-    clustering_test = DESClustering(create_pool_classifiers() * 2,
->>>>>>> 9f212eb6
                                     clustering=KMeans(n_clusters=2),
                                     pct_accuracy=0.5, pct_diversity=0.33)
 
     X, y = example_estimate_competence[0:2]
 
     # Keep the original predict method to change after
-<<<<<<< HEAD
     clustering_test.clustering.predict = MagicMock(return_value=return_cluster_index_ex2)
     clustering_test.fit(X, y)
-=======
-    clustering_test.clustering.predict = MagicMock(
-        return_value=return_cluster_index_ex2)
-    clustering_test.fit(X_dsel_ex1, y_dsel_ex1)
->>>>>>> 9f212eb6
 
     clustering_test.clustering_.predict = MagicMock(return_value=0)
     competences = clustering_test.estimate_competence(query)
@@ -133,27 +89,16 @@
     assert np.array_equal(competences, clustering_test.accuracy_cluster_[1, :])
 
 
-<<<<<<< HEAD
 def test_fit_clusters_less_diverse(example_estimate_competence, create_pool_classifiers):
 
     clustering_test = DESClustering(create_pool_classifiers*2,
-=======
-def test_fit_clusters_less_diverse():
-    clustering_test = DESClustering(create_pool_classifiers() * 2,
->>>>>>> 9f212eb6
                                     clustering=KMeans(n_clusters=2),
                                     pct_accuracy=0.5, pct_diversity=0.33,
                                     more_diverse=False)
     X, y = example_estimate_competence[0:2]
 
-<<<<<<< HEAD
     clustering_test.clustering.predict = MagicMock(return_value=y)
     clustering_test.fit(X, y)
-=======
-    clustering_test.clustering.predict = MagicMock(
-        return_value=return_cluster_index_ex1)
-    clustering_test.fit(X_dsel_ex1, y_dsel_ex1)
->>>>>>> 9f212eb6
 
     assert (clustering_test.accuracy_cluster_[0, 1] == 0.0 and
             clustering_test.accuracy_cluster_[0, [0, 2]].all() == 1.0)
@@ -176,14 +121,8 @@
     assert np.array_equal(clustering_test.select(query), [[1, 4]])
 
 
-<<<<<<< HEAD
 # Since the majority of the base classifiers selected predicts class 0, the final decision of the ensemble should be 0.
 def test_classify_instance(create_pool_classifiers):
-=======
-# Since the majority of the base classifiers selected predicts class 0, the
-# final decision of the ensemble should be 0.
-def test_classify_instance():
->>>>>>> 9f212eb6
     query = np.ones((1, 2))
     clustering_test = DESClustering(create_pool_classifiers * 4,
                                     clustering=KMeans(n_clusters=2))
@@ -201,111 +140,62 @@
     X, y = create_X_y
 
     with pytest.raises(ValueError):
-<<<<<<< HEAD
         des_clustering = DESClustering(metric='abc')
         des_clustering.fit(X, y)
-=======
-        des_clustering = DESClustering(create_pool_classifiers() * 10,
-                                       metric='abc')
-        des_clustering.fit(X_dsel_ex1, y_dsel_ex1)
->>>>>>> 9f212eb6
 
 
 def test_J_N_values(create_X_y):
     X, y = create_X_y
 
     with pytest.raises(ValueError):
-<<<<<<< HEAD
         des_clustering = DESClustering(pct_accuracy=0.5, pct_diversity=0)
         des_clustering.fit(X, y)
 
-=======
-        des_clustering = DESClustering(create_pool_classifiers() * 10,
-                                       pct_accuracy=0.5, pct_diversity=0)
-        des_clustering.fit(X_dsel_ex1, y_dsel_ex1)
->>>>>>> 9f212eb6
 
 def test_J_higher_than_N(create_X_y):
     X, y = create_X_y
 
     with pytest.raises(ValueError):
-<<<<<<< HEAD
         des_clustering = DESClustering(pct_accuracy=0.3, pct_diversity=0.5)
         des_clustering.fit(X, y)
 
-=======
-        des_clustering = DESClustering(create_pool_classifiers() * 100,
-                                       pct_accuracy=0.3, pct_diversity=0.5)
-        des_clustering.fit(X_dsel_ex1, y_dsel_ex1)
->>>>>>> 9f212eb6
 
 def test_diversity_metric_Q(create_X_y):
     X, y = create_X_y
 
-<<<<<<< HEAD
     test = DESClustering(metric='Q')
     # Mocking this method to avoid preprocessing the cluster information that is not required in this test.
-=======
-def test_diversity_metric_Q():
-    test = DESClustering(create_pool_classifiers() * 10, metric='Q')
-    # Mocking this method to avoid preprocessing the cluster information that
-    # is not required in this test.
->>>>>>> 9f212eb6
     test._preprocess_clusters = MagicMock(return_value=1)
     test.fit(X, y)
     assert test.diversity_func_ == Q_statistic
 
 
-<<<<<<< HEAD
 def test_diversity_metric_DF(create_X_y):
     X, y = create_X_y
 
     test = DESClustering(metric='DF')
     # Mocking this method to avoid preprocessing the cluster information that is not required in this test.
-=======
-def test_diversity_metric_DF():
-    test = DESClustering(create_pool_classifiers() * 10, metric='DF')
-    # Mocking this method to avoid preprocessing the cluster information that
-    # is not required in this test.
->>>>>>> 9f212eb6
     test._preprocess_clusters = MagicMock(return_value=1)
     test.fit(X, y)
     assert test.diversity_func_ == negative_double_fault
 
 
-<<<<<<< HEAD
 def test_diversity_metric_ratio(create_X_y):
     X, y = create_X_y
 
     test = DESClustering(metric='ratio')
     # Mocking this method to avoid preprocessing the cluster information that is not required in this test.
-=======
-def test_diversity_metric_ratio():
-    test = DESClustering(create_pool_classifiers() * 10, metric='ratio')
-    # Mocking this method to avoid preprocessing the cluster information that
-    # is not required in this test.
->>>>>>> 9f212eb6
     test._preprocess_clusters = MagicMock(return_value=1)
     test.fit(X, y)
     assert test.diversity_func_ == ratio_errors
 
 
-<<<<<<< HEAD
 # Test if the class is raising an error when the base classifiers do not implements the predict_proba method.
 # In this case the test should not raise an error since this class does not require base classifiers that
 # can estimate probabilities
 def test_predict_proba(example_estimate_competence):
     X, y = example_estimate_competence[0:2]
 
-=======
-# Test if the class is raising an error when the base classifiers do not
-# implements the predict_proba method.
-# In this case the test should not raise an error since this class does not
-# require base classifiers that can estimate probabilities
-def test_predict_proba():
-    X = X_dsel_ex1
-    y = y_dsel_ex1
->>>>>>> 9f212eb6
     clf1 = Perceptron()
     clf1.fit(X, y)
     DESClustering([clf1, clf1]).fit(X, y)
@@ -342,15 +232,9 @@
         des_clustering.predict_proba_with_ds(query, predictions, probabilities)
 
 
-<<<<<<< HEAD
 def test_not_clustering_algorithm(create_X_y):
     X, y = create_X_y
 
     des_clustering = DESClustering(clustering=Perceptron())
-=======
-def test_not_clustering_algorithm():
-    des_clustering = DESClustering(create_pool_classifiers(),
-                                   clustering=Perceptron())
->>>>>>> 9f212eb6
     with pytest.raises(ValueError):
         des_clustering.fit(X, y)