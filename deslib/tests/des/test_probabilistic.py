--- conflicted
+++ resolved
@@ -1,7 +1,6 @@
 import pytest
 import numpy as np
 from sklearn.linear_model import Perceptron
-<<<<<<< HEAD
 from deslib.des.probabilistic import (BaseProbabilistic,
                                       Logarithmic,
                                       Exponential,
@@ -9,12 +8,6 @@
                                       DESKL,
                                       MinimumDifference)
 
-=======
-from deslib.des.probabilistic import (BaseProbabilistic, Logarithmic,
-                                      Exponential, RRC, DESKL,
-                                      MinimumDifference)
-from deslib.tests.examples_test import *
->>>>>>> 9f212eb6
 from sklearn.utils.estimator_checks import check_estimator
 
 
@@ -38,23 +31,12 @@
     check_estimator(MinimumDifference)
 
 
-<<<<<<< HEAD
 # Test if the class is raising an error when the base classifiers do not implements the predict_proba method.
 # Should raise an exception when the base classifier cannot estimate posterior probabilities (predict_proba)
 # Using Perceptron classifier as it does not implements the predict_proba method.
 def test_not_predict_proba(create_X_y):
     X, y = create_X_y
 
-=======
-# Test if the class is raising an error when the base classifiers do not
-# implements the predict_proba method.
-# Should raise an exception when the base classifier cannot estimate posterior
-# probabilities (predict_proba). Using Perceptron classifier as it does not
-# implements the predict_proba method.
-def test_not_predict_proba():
-    X = X_dsel_ex1
-    y = y_dsel_ex1
->>>>>>> 9f212eb6
     clf1 = Perceptron()
     clf1.fit(X, y)
     with pytest.raises(ValueError):
@@ -145,15 +127,9 @@
     assert np.allclose(competence, expected, atol=0.01)
 
 
-<<<<<<< HEAD
 # Test the estimate competence function when the competence source is equal to zero. The competence should also be zero.
 def test_estimate_competence_zeros(example_estimate_competence):
     distances = example_estimate_competence[3]
-=======
-# Test the estimate competence function when the competence source is equal to
-# zero. The competence should also be zero.
-def test_estimate_competence_zeros():
->>>>>>> 9f212eb6
     query = np.atleast_2d([1, 1])
     probabilistic_test = BaseProbabilistic()
     probabilistic_test.k_ = 7
@@ -167,15 +143,9 @@
     assert np.sum(competence) == 0.0
 
 
-<<<<<<< HEAD
 # Test the estimate competence function when the competence source is equal to one. The competence should also be ones.
 def test_estimate_competence_ones(example_estimate_competence):
     distances = example_estimate_competence[3]
-=======
-# Test the estimate competence function when the competence source is equal to
-# one. The competence should also be ones.
-def test_estimate_competence_ones():
->>>>>>> 9f212eb6
     query = np.atleast_2d([1, 1])
     probabilistic_test = BaseProbabilistic()
     probabilistic_test.k_ = 7
@@ -202,16 +172,8 @@
 
 
 def test_source_competence_rrc():
-<<<<<<< HEAD
     rrc_test = RRC()
     rrc_test.n_classifiers_ = 1
-=======
-    pool_classifiers = [
-        create_base_classifier(return_value=1, return_prob=1.0)]
-    rrc_test = RRC(pool_classifiers=pool_classifiers)
-    rrc_test.n_classifiers_ = len(pool_classifiers)
-    # 4 samples, 1 classifier and 3 classes
->>>>>>> 9f212eb6
     rrc_test.dsel_scores_ = np.array([[[0.3, 0.6, 0.1],
                                        [1.0 / 3, 1.0 / 3, 1.0 / 3],
                                        [0.5, 0.2, 0.3],
@@ -234,23 +196,11 @@
 # The expected value should be: an np.array (3,1) with
 # the values = [[0.0], [1.0], [-1.0]]
 def test_source_competence_kl():
-<<<<<<< HEAD
     entropy_test = DESKL()
     entropy_test.n_classifiers_ = 1
     entropy_test.dsel_scores_ = np.array([[[0.33, 0.33, 0.33],
                                            [1.0, 0.0, 0.0],
                                            [1.0, 0.0, 0.0]]]).reshape(3, 1, 3)  # 3 Samples, 1 classifier, 3 classes
-=======
-    pool_classifiers = [
-        create_base_classifier(return_value=1, return_prob=1.0)]
-    entropy_test = DESKL(pool_classifiers=pool_classifiers)
-    entropy_test.n_classifiers_ = len(pool_classifiers)
-    # 3 Samples, 1 classifier, 3 classes
-    entropy_test.dsel_scores_ = np.array(
-        [[[0.33, 0.33, 0.33],
-          [1.0, 0.0, 0.0],
-          [1.0, 0.0, 0.0]]]).reshape(3, 1, 3)
->>>>>>> 9f212eb6
     entropy_test.DSEL_processed_ = np.array([[False], [True], [False]])
     entropy_test.n_classes_ = 3
     entropy_test.n_samples_ = 3
@@ -270,16 +220,8 @@
 # The expected value should be: an np.array (4,1) with
 # the values = [[0.7849], [0.3328], [0.6428], [0.1194]]
 def test_source_competence_minimum_difference():
-<<<<<<< HEAD
     md_test = MinimumDifference()
     md_test.n_classifiers_ = 1
-=======
-    pool_classifiers = [
-        create_base_classifier(return_value=1, return_prob=1.0)]
-    md_test = MinimumDifference(pool_classifiers=pool_classifiers)
-    md_test.n_classifiers_ = len(pool_classifiers)
-    # 4 samples, 1 classifier, 3 classes
->>>>>>> 9f212eb6
     md_test.dsel_scores_ = np.array([[[0.3, 0.6, 0.1],
                                       [1.0 / 3, 1.0 / 3, 1.0 / 3],
                                       [0.5, 0.2, 0.3],
@@ -304,23 +246,11 @@
 # The expected value should be: an np.array (3,1) with
 # the values = [[0.0], [-1.0], [1.0]]]
 def test_source_competence_logarithmic():
-<<<<<<< HEAD
     log_test = Logarithmic()
     log_test.n_classifiers_ = 1
     log_test.dsel_scores_ = np.array([[[0.67, 0.33, 0.0],
                                        [1.0, 0.0, 0.0],
                                        [0.0, 1.0, 0.0]]]).reshape(3, 1, 3)  # 3 sample, 1 classifier, 3 classes
-=======
-    pool_classifiers = [
-        create_base_classifier(return_value=1, return_prob=1.0)]
-    log_test = Logarithmic(pool_classifiers=pool_classifiers)
-    log_test.n_classifiers_ = len(pool_classifiers)
-    # 3 sample, 1 classifier, 3 classes
-    log_test.dsel_scores_ = np.array(
-        [[[0.67, 0.33, 0.0],
-          [1.0, 0.0, 0.0],
-          [0.0, 1.0, 0.0]]]).reshape(3, 1, 3)
->>>>>>> 9f212eb6
 
     log_test.DSEL_target_ = [1, 1, 1]
     log_test.n_classes_ = 3
@@ -342,25 +272,15 @@
 # The expected value should be: an np.array (3,1) with
 # the values = [[0.0], [-1.0], [1.0]]].
 def test_source_competence_exponential():
-<<<<<<< HEAD
     exp_test = Exponential()
     exp_test.n_classifiers_ = 1
     exp_test.dsel_scores_ = np.array([[[0.5, 0.5],
                                        [1.0, 0.0],
                                        [0.0, 1.0]]]).reshape(3, 1, 2)  # 3 samples, 1 classifier, 2 classes
-=======
-    pool_classifiers = [
-        create_base_classifier(return_value=1, return_prob=1.0)]
-    exp_test = Exponential(pool_classifiers=pool_classifiers)
-    exp_test.n_classifiers_ = len(pool_classifiers)
-    # 3 samples, 1 classifier, 2 classes
-    exp_test.dsel_scores_ = np.array(
-        [[[0.5, 0.5], [1.0, 0.0], [0.0, 1.0]]]).reshape(3, 1, 2)
->>>>>>> 9f212eb6
 
     exp_test.DSEL_target_ = [1, 1, 1]
     exp_test.n_classes_ = 2
     exp_test.n_samples_ = 3
     C_src = exp_test.source_competence()
     expected = np.array([[0.0], [-1.0], [1.0]])
-    assert np.allclose(C_src, expected, atol=0.01)+    assert np.allclose(C_src, expected, atol=0.01)
