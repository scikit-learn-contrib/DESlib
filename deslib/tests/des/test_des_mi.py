import numpy as np
import pytest
from sklearn.linear_model import Perceptron
from unittest.mock import MagicMock
from deslib.des.des_mi import DESMI
from sklearn.utils.estimator_checks import check_estimator


def test_check_estimator():
    check_estimator(DESMI)


# TODO: create test routine for the estimate_competence method


@pytest.mark.parametrize('alpha', [-1.0, -0.5, 0.0])
def test_check_alpha_value(alpha, create_X_y):
    X, y = create_X_y
    with pytest.raises(ValueError):
        desmi = DESMI(alpha=alpha)
        desmi.fit(X, y)


@pytest.mark.parametrize('alpha', ['a', None, 'string', 1])
def test_check_alpha_type(alpha, create_X_y):
    X, y = create_X_y
    with pytest.raises(TypeError):
        desmi = DESMI(alpha=alpha)
        desmi.fit(X, y)


@pytest.mark.parametrize('pct_accuracy', [-1.0, -0.5, 0.0, 1.01])
def test_check_pct_accuracy_value(pct_accuracy, create_X_y):
    X, y = create_X_y
    with pytest.raises(ValueError):
        desmi = DESMI(pct_accuracy=pct_accuracy)
        desmi.fit(X, y)


# Test if the class is raising an error when the base classifiers do not
# implements the predict_proba method.
# In this case the test should not raise an error since this class does not
# require base classifiers that can estimate probabilities
def test_require_proba():
    X = np.random.randn(5, 5)
    y = np.array([0, 1, 0, 0, 0])
    clf1 = Perceptron()
    clf1.fit(X, y)
    DESMI([clf1, clf1, clf1])


def test_select_single_sample():
    des_mi = DESMI(pct_accuracy=0.7)
    des_mi.N_ = 2
    competences = np.array([0.7, 0.2, 1.0])
    selected_clf = des_mi.select(competences)
    expected = np.array([0, 2])
    assert np.array_equal(np.unique(selected_clf), np.unique(expected))


def test_select_batch_samples():
    n_samples = 10
    des_mi = DESMI(pct_accuracy=0.7)
    des_mi.N_ = 2
    competences = np.tile(np.array([0.7, 0.2, 1.0]), (n_samples, 1))
    selected_clf = des_mi.select(competences)
    expected = np.tile(np.array([0, 2]), (n_samples, 1))
    assert np.array_equal(np.unique(selected_clf), np.unique(expected))


def test_classify_with_ds_single_sample():
    query = np.ones(2)

    # simulated predictions of the pool of classifiers
    predictions = np.array([0, 1, 0])

    desmi_test = DESMI(DFP=True)
    DFP_mask = np.ones((1, 3))
    desmi_test.estimate_competence = MagicMock(return_value=(np.ones((1, 3))))
    desmi_test.select = MagicMock(return_value=np.array([[0, 2]]))
    result = desmi_test.classify_with_ds(query, predictions, DFP_mask=DFP_mask)
    assert np.allclose(result, 0)


def test_classify_with_ds_batch_samples():
    n_samples = 10
    # Passing 10 samples for classification automatically
    query = np.ones((n_samples, 2))

    # simulated predictions of the pool of classifiers
    predictions = np.tile(np.array([0, 1, 0]), (n_samples, 1))

<<<<<<< HEAD
    desmi_test = DESMI()
    desmi_test.estimate_competence = MagicMock(return_value=(np.ones((n_samples, 3))))
    desmi_test.select = MagicMock(return_value=np.tile(np.array([[0, 2]]), (n_samples, 1)))
=======
    desmi_test = DESMI(pool_classifiers)
    desmi_test.estimate_competence = MagicMock(
        return_value=(np.ones((n_samples, 3))))
    desmi_test.select = MagicMock(
        return_value=np.tile(np.array([[0, 2]]), (n_samples, 1)))
>>>>>>> 9f212eb6
    result = desmi_test.classify_with_ds(query, predictions)
    assert np.allclose(result, np.zeros(10))


def test_classify_with_ds_diff_sizes():
    query = np.ones((10, 2))
    predictions = np.ones((5, 3))

    des_mi = DESMI()

    with pytest.raises(ValueError):
        des_mi.classify_with_ds(query, predictions)


def test_proba_with_ds_diff_sizes():
    query = np.ones((10, 2))
    predictions = np.ones((5, 3))
    probabilities = np.ones((5, 3, 2))

    des_mi = DESMI()

    with pytest.raises(ValueError):
        des_mi.predict_proba_with_ds(query, predictions, probabilities)


def test_predict_proba_with_ds(create_pool_classifiers):
    query = np.array([-1, 1])
    pool_classifiers = create_pool_classifiers + create_pool_classifiers
    desmi_test = DESMI(pool_classifiers, DFP=True)
    DFP_mask = np.ones((1, 6))
    selected_indices = np.array([[0, 1, 5]])

    desmi_test.estimate_competence = MagicMock(return_value=np.ones(6))
    desmi_test.select = MagicMock(return_value=selected_indices)

    desmi_test.n_classes = 2
    expected = np.array([0.61, 0.39])

    predictions = []
    probabilities = []
    for clf in desmi_test.pool_classifiers:
        predictions.append(clf.predict(query)[0])
        probabilities.append(clf.predict_proba(query)[0])

    query = np.atleast_2d(query)
    predictions = np.atleast_2d(predictions)
    probabilities = np.array(probabilities)
    probabilities = np.expand_dims(probabilities, axis=0)

    predicted_proba = desmi_test.predict_proba_with_ds(query, predictions,
                                                       probabilities,
                                                       DFP_mask=DFP_mask)
    assert np.isclose(predicted_proba, expected, atol=0.01).all()<|MERGE_RESOLUTION|>--- conflicted
+++ resolved
@@ -90,17 +90,9 @@
     # simulated predictions of the pool of classifiers
     predictions = np.tile(np.array([0, 1, 0]), (n_samples, 1))
 
-<<<<<<< HEAD
     desmi_test = DESMI()
     desmi_test.estimate_competence = MagicMock(return_value=(np.ones((n_samples, 3))))
     desmi_test.select = MagicMock(return_value=np.tile(np.array([[0, 2]]), (n_samples, 1)))
-=======
-    desmi_test = DESMI(pool_classifiers)
-    desmi_test.estimate_competence = MagicMock(
-        return_value=(np.ones((n_samples, 3))))
-    desmi_test.select = MagicMock(
-        return_value=np.tile(np.array([[0, 2]]), (n_samples, 1)))
->>>>>>> 9f212eb6
     result = desmi_test.classify_with_ds(query, predictions)
     assert np.allclose(result, np.zeros(10))
 
