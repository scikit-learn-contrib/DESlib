--- conflicted
+++ resolved
@@ -163,12 +163,8 @@
     selected_classifiers = np.zeros((1, 6), dtype=bool)
     selected_classifiers[0, selected_indices] = 1
     des_test.select = MagicMock(return_value=selected_classifiers)
-<<<<<<< HEAD
-
-    des_test.n_classes_ = 2
-=======
-    des_test.n_classes = 2
->>>>>>> 1e6e979f
+
+    des_test.n_classes_ = 2
     expected = np.array([0.61, 0.39])
 
     predictions = []
