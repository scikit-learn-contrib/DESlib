import numpy as np
from sklearn.linear_model import Perceptron
from deslib.dcs.ola import OLA
from sklearn.utils.estimator_checks import check_estimator


def test_check_estimator():
    check_estimator(OLA)


<<<<<<< HEAD
def test_estimate_competence_batch(example_estimate_competence):
    _, _, neighbors, distances, dsel_processed, _ = example_estimate_competence
    expected = np.array([[0.57142857,  0.71428571,  0.71428571],
                         [0.71428571,  0.85714286,  0.71428571],
=======
def test_estimate_competence_batch():
    expected = np.array([[0.57142857, 0.71428571, 0.71428571],
                         [0.71428571, 0.85714286, 0.71428571],
>>>>>>> 9f212eb6
                         [0.57142857, 0.71428571, 0.57142857]])

    ola_test = OLA()
    ola_test.DSEL_processed_ = dsel_processed

    ola_test.DFP_mask = np.ones((3, 3))
    query = np.array([[1, 1], [1, 1], [1, 1]])
    competences = ola_test.estimate_competence(query, neighbors,
                                               distances=distances)
    assert np.allclose(competences, expected)


<<<<<<< HEAD
# Test if the class is raising an error when the base classifiers do not implements the predict_proba method.
# In this case the test should not raise an error since this class does not require base classifiers that
# can estimate probabilities
def test_predict_proba(create_X_y):
    X, y = create_X_y
=======
# Test if the class is raising an error when the base classifiers do not
# implements the predict_proba method.
# In this case the test should not raise an error since this class does not
# require base classifiers that can estimate probabilities
def test_predict_proba():
    X = X_dsel_ex1
    y = y_dsel_ex1
>>>>>>> 9f212eb6
    clf1 = Perceptron()
    clf1.fit(X, y)
    OLA([clf1, clf1]).fit(X, y)<|MERGE_RESOLUTION|>--- conflicted
+++ resolved
@@ -8,16 +8,10 @@
     check_estimator(OLA)
 
 
-<<<<<<< HEAD
 def test_estimate_competence_batch(example_estimate_competence):
     _, _, neighbors, distances, dsel_processed, _ = example_estimate_competence
     expected = np.array([[0.57142857,  0.71428571,  0.71428571],
                          [0.71428571,  0.85714286,  0.71428571],
-=======
-def test_estimate_competence_batch():
-    expected = np.array([[0.57142857, 0.71428571, 0.71428571],
-                         [0.71428571, 0.85714286, 0.71428571],
->>>>>>> 9f212eb6
                          [0.57142857, 0.71428571, 0.57142857]])
 
     ola_test = OLA()
@@ -30,21 +24,11 @@
     assert np.allclose(competences, expected)
 
 
-<<<<<<< HEAD
 # Test if the class is raising an error when the base classifiers do not implements the predict_proba method.
 # In this case the test should not raise an error since this class does not require base classifiers that
 # can estimate probabilities
 def test_predict_proba(create_X_y):
     X, y = create_X_y
-=======
-# Test if the class is raising an error when the base classifiers do not
-# implements the predict_proba method.
-# In this case the test should not raise an error since this class does not
-# require base classifiers that can estimate probabilities
-def test_predict_proba():
-    X = X_dsel_ex1
-    y = y_dsel_ex1
->>>>>>> 9f212eb6
     clf1 = Perceptron()
     clf1.fit(X, y)
     OLA([clf1, clf1]).fit(X, y)