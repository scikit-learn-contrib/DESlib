--- conflicted
+++ resolved
@@ -11,15 +11,10 @@
     check_estimator(LCA)
 
 
-<<<<<<< HEAD
 def test_estimate_competence_batch(example_estimate_competence):
     _, y, neighbors, distances, dsel_processed, _ = example_estimate_competence
 
     expected = np.array([[0.75000000,  0.66666667,  0.75000000],
-=======
-def test_estimate_competence_batch():
-    expected = np.array([[0.75000000, 0.66666667, 0.75000000],
->>>>>>> 9f212eb6
                          [0.80000000, 1.00000000, 0.80000000],
                          [1.00000000, 0.60000000, 0.50000000]])
     lca_test = LCA()
@@ -54,16 +49,9 @@
     query = np.atleast_2d([1, 1])
     expected = [0.0, 0.0, 0.0]
 
-<<<<<<< HEAD
     predictions = np.array([[0, 1, 0]])
     competences = lca_test.estimate_competence(query,
                                                neighbors,
-=======
-    predictions = []
-    for clf in lca_test.pool_classifiers:
-        predictions.append(clf.predict(query)[0])
-    competences = lca_test.estimate_competence(query, neighbors,
->>>>>>> 9f212eb6
                                                distances=distances,
                                                predictions=np.array(
                                                    predictions))
@@ -71,22 +59,12 @@
     assert np.isclose(competences, expected).all()
 
 
-<<<<<<< HEAD
 # Test if the class is raising an error when the base classifiers do not implements the predict_proba method.
 # In this case the test should not raise an error since this class does not require base classifiers that
 # can estimate probabilities
 def test_predict_proba(create_X_y):
     X, y = create_X_y
 
-=======
-# Test if the class is raising an error when the base classifiers do not
-# implements the predict_proba method.
-# In this case the test should not raise an error since this class does not
-# require base classifiers that can estimate probabilities
-def test_predict_proba():
-    X = X_dsel_ex1
-    y = y_dsel_ex1
->>>>>>> 9f212eb6
     clf1 = Perceptron()
     clf1.fit(X, y)
     LCA([clf1, clf1]).fit(X, y)