--- conflicted
+++ resolved
@@ -8,7 +8,6 @@
     check_estimator(Rank)
 
 
-<<<<<<< HEAD
 def test_estimate_competence_batch(example_estimate_competence):
     _, _, neighbors, distances, dsel_processed, _ = example_estimate_competence
 
@@ -17,36 +16,18 @@
                          [0, 0, 1]])
     rank_test = Rank()
     rank_test.DSEL_processed_ = dsel_processed
-=======
-def test_estimate_competence_batch():
-    expected = np.array([[1, 5, 0], [1, 1, 2], [0, 0, 1]])
-    rank_test = Rank(create_pool_classifiers())
-    rank_test.DSEL_processed_ = dsel_processed_ex1
-    neighbors = neighbors_ex1
-    distances = distances_ex1
->>>>>>> 9f212eb6
     query = np.array([[1, 1], [1, 1], [1, 1]])
     competences = rank_test.estimate_competence(query, neighbors,
                                                 distances=distances)
     assert np.allclose(competences, expected)
 
 
-<<<<<<< HEAD
 # Test if the class is raising an error when the base classifiers do not implements the predict_proba method.
 # In this case the test should not raise an error since this class does not require base classifiers that
 # can estimate probabilities
 def test_predict_proba(create_X_y):
     X, y = create_X_y
 
-=======
-# Test if the class is raising an error when the base classifiers do not
-# implements the predict_proba method.
-# In this case the test should not raise an error since this class does not
-# require base classifiers that can estimate probabilities
-def test_predict_proba():
-    X = X_dsel_ex1
-    y = y_dsel_ex1
->>>>>>> 9f212eb6
     clf1 = Perceptron()
     clf1.fit(X, y)
     Rank([clf1, clf1]).fit(X, y)