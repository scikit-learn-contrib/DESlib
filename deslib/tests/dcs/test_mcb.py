--- conflicted
+++ resolved
@@ -22,7 +22,6 @@
 
 
 @pytest.mark.parametrize('similarity_threshold', [2.0, -1.0, -0.5])
-<<<<<<< HEAD
 def test_similarity_threshold(similarity_threshold, create_X_y):
     X, y = create_X_y
     with pytest.raises(ValueError):
@@ -44,54 +43,6 @@
 
     _, _, neighbors, distances, dsel_processed, _ = example_estimate_competence
     query = np.ones((1, 2))
-=======
-def test_similarity_threshold(similarity_threshold):
-    with pytest.raises(ValueError):
-        mcb = MCB(create_pool_classifiers(),
-                  similarity_threshold=similarity_threshold)
-        mcb.fit(X_dsel_ex1, y_dsel_ex1)
-
-
-@pytest.mark.parametrize('similarity_threshold', [None, 'a'])
-def test_similarity_threshold_type(similarity_threshold):
-    with pytest.raises(TypeError):
-        mcb = MCB(create_pool_classifiers(),
-                  similarity_threshold=similarity_threshold)
-        mcb.fit(X_dsel_ex1, y_dsel_ex1)
-
-
-@pytest.mark.parametrize('index, expected',
-                         [(0, [0.57142857, 0.71428571, 0.71428571]),
-                          (1, [0.71428571, 0.85714286, 0.71428571]),
-                          (2, [0.57142857, 0.71428571, 0.57142857])])
-def test_estimate_competence(index, expected):
-    query = np.atleast_2d([1, 1])
-
-    mcb_test = MCB(create_pool_classifiers())
-    mcb_test.n_classifiers_ = 3
-    mcb_test.DSEL_processed_ = dsel_processed_ex1
-
-    neighbors = neighbors_ex1[index, :].reshape(1, -1)
-    distances = distances_ex1[index, :].reshape(1, -1)
-    mcb_test.BKS_DSEL_ = bks_dsel_ex1
-
-    predictions = []
-    for clf in mcb_test.pool_classifiers:
-        predictions.append(clf.predict(query)[0])
-    competences = mcb_test.estimate_competence(query, neighbors,
-                                               distances=distances,
-                                               predictions=np.atleast_2d(
-                                                   predictions))
-    assert np.isclose(competences, expected).all()
-
-
-# This second test case uses a different KS matrix to filter out some neighbors
-@pytest.mark.parametrize('index, expected',
-                         [(0, [0.66666666, 0.83333333, 0.66666666]),
-                          (1, [0.83333333, 1.0, 0.66666666])])
-def test_estimate_competence2(index, expected):
-    query = np.atleast_2d([1, 1])
->>>>>>> 9f212eb6
 
     mcb_test = MCB()
     mcb_test.n_classifiers_ = 3
@@ -102,35 +53,21 @@
     # Only changing the pre-processed BKS to see if the filter works.
     mcb_test.BKS_DSEL_ = bks_dsel_ex2
 
-<<<<<<< HEAD
     predictions = np.array([[0, 1, 0]])
 
     competences = mcb_test.estimate_competence(query,
                                                neighbors,
-=======
-    predictions = []
-    for clf in mcb_test.pool_classifiers:
-        predictions.append(clf.predict(query)[0])
-    competences = mcb_test.estimate_competence(query, neighbors,
->>>>>>> 9f212eb6
                                                distances=distances,
                                                predictions=np.atleast_2d(
                                                    predictions))
     assert np.isclose(competences, expected).all()
 
 
-<<<<<<< HEAD
 # This third test uses an totally wrong bks matrix, so that the technique is obligated to use the whole
 # it also considers batch processing region of competence
 def test_estimate_competence_batch(example_estimate_competence):
     _, _, neighbors, distances, dsel_processed, _ = example_estimate_competence
 
-=======
-# This third test uses an totally wrong bks matrix, so that the technique is
-# obligated to use the whole it also considers batch processing region of
-# competence
-def test_estimate_competence_batch():
->>>>>>> 9f212eb6
     query = np.ones((3, 2))
     expected = np.array([[0.57142857, 0.71428571, 0.71428571],
                          [0.71428571, 0.85714286, 0.71428571],
@@ -142,39 +79,22 @@
     # Only changing the pre-processed BKS to see if the filter works.
     mcb_test.BKS_DSEL_ = bks_dsel_ex3
 
-<<<<<<< HEAD
     predictions = np.array([0, 1, 0])
 
     competences = mcb_test.estimate_competence(query,
                                                neighbors,
-=======
-    predictions = []
-    for clf in mcb_test.pool_classifiers:
-        predictions.append(clf.predict(query)[0])
-    competences = mcb_test.estimate_competence(query, neighbors,
->>>>>>> 9f212eb6
                                                distances=distances,
                                                predictions=np.tile(predictions,
                                                                    (3, 1)))
     assert np.isclose(competences, expected).all()
 
 
-<<<<<<< HEAD
 # Test if the class is raising an error when the base classifiers do not implements the predict_proba method.
 # In this case the test should not raise an error since this class does not require base classifiers that
 # can estimate probabilities
 def test_predict_proba(create_X_y):
     X, y = create_X_y
 
-=======
-# Test if the class is raising an error when the base classifiers do not
-# implements the predict_proba method.
-# In this case the test should not raise an error since this class does not
-# require base classifiers that can estimate probabilities
-def test_predict_proba():
-    X = X_dsel_ex1
-    y = y_dsel_ex1
->>>>>>> 9f212eb6
     clf1 = Perceptron()
     clf1.fit(X, y)
     MCB([clf1, clf1]).fit(X, y)