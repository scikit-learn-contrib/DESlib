from abc import ABCMeta

import numpy as np

from deslib.base import DS
from deslib.util.aggregation import majority_voting_rule
from sklearn.utils.validation import check_random_state


class DCS(DS):
    """Base class for a Dynamic Classifier Selection (dcs) method.
    All dynamic classifier selection classes should inherit from this class.

    Warning: This class should not be used directly, use derived classes instead.

    Parameters
    ----------
    pool_classifiers : list of classifiers (Default = None)
                       The generated_pool of classifiers trained for the corresponding classification problem.
                       Each base classifiers should support the method "predict".
                       If None, then the pool of classifiers is a bagging classifier.

    k : int (Default = 7)
        Number of neighbors used to estimate the competence of the base classifiers.

    DFP : Boolean (Default = False)
          Determines if the dynamic frienemy pruning is applied.

    with_IH : Boolean (Default = False)
              Whether the hardness level of the region of competence is used to decide
              between using the DS algorithm or the KNN for classification of a given query sample.

    safe_k : int (default = None)
             The size of the indecision region.

    IH_rate : float (default = 0.3)
              Hardness threshold. If the hardness level of the competence region is lower than
              the IH_rate the KNN classifier is used. Otherwise, the DS algorithm is used for classification.

    selection_method : String (Default = "best")
                       Determines which method is used to select the base classifier
                       after the competences are estimated.

    diff_thresh : float (Default = 0.1)
                  Threshold to measure the difference between the competence level of the base
                  classifiers for the random and diff selection schemes. If the difference is lower than the
                  threshold, their performance are considered equivalent.

    random_state : int, RandomState instance or None, optional (default=None)
                   If int, random_state is the seed used by the random number generator;
                   If RandomState instance, random_state is the random number generator;
                   If None, the random number generator is the RandomState instance used
                   by `np.random`.

    knn_classifier : {'knn', 'faiss', None} (Default = 'knn')
                     The algorithm used to estimate the region of competence:

                     - 'knn' will use the standard KNN :class:`KNeighborsClassifier` from sklearn
                     - 'faiss' will use Facebook's Faiss similarity search through the :class:`FaissKNNClassifier`
                     - None, will use sklearn :class:`KNeighborsClassifier`.

    References
    ----------
    Woods, Kevin, W. Philip Kegelmeyer, and Kevin Bowyer. "Combination of multiple classifiers
    using local accuracy estimates." IEEE transactions on pattern analysis and machine intelligence
    19.4 (1997): 405-410.

    Britto, Alceu S., Robert Sabourin, and Luiz ES Oliveira. "Dynamic selection of classifiers—a comprehensive review."
    Pattern Recognition 47.11 (2014): 3665-3680.

    G. Giacinto and F. Roli, Methods for Dynamic Classifier Selection
    10th Int. Conference on Image Analysis and Proc., Venice, Italy (1999), 659-664.

    R. M. O. Cruz, R. Sabourin, and G. D. Cavalcanti, “Dynamic classifier selection: Recent advances and perspectives,”
    Information Fusion, vol. 41, pp. 195 – 216, 2018.

    """

    __metaclass__ = ABCMeta

<<<<<<< HEAD
    def __init__(self, pool_classifiers=None, k=7, DFP=False, safe_k=None, with_IH=False, IH_rate=0.30,
                 selection_method='best', diff_thresh=0.1, random_state=None):

        super(DCS, self).__init__(pool_classifiers, k, DFP=DFP, with_IH=with_IH,
                                  safe_k=safe_k, IH_rate=IH_rate, random_state=random_state)

=======
    def __init__(self, pool_classifiers, k=7, DFP=False, safe_k=None, with_IH=False, IH_rate=0.30,
                 selection_method='best', diff_thresh=0.1, rng=np.random.RandomState(), knn_classifier='knn'):

        if not isinstance(selection_method, str):
            raise TypeError('The parameter selection_method should be a string.'
                            ' selection_method = ', type(selection_method))

        selection_method = selection_method.lower()

        if selection_method not in ['best', 'all', 'random', 'diff']:
            raise ValueError('Invalid value for parameter "selection_method." The possible values are: '
                             '"best", "all", "random", "diff"')

        if not isinstance(diff_thresh, float):
            raise TypeError('The parameter diff_thresh should be a float. diff_thresh = ', diff_thresh)

        if diff_thresh >= 0.5 or diff_thresh < 0.0 or np.isnan(diff_thresh):
            raise ValueError('diff_thresh should be lower than 0.5. diff_thresh = ', diff_thresh)

        super(DCS, self).__init__(pool_classifiers, k, DFP=DFP, with_IH=with_IH,
                                  safe_k=safe_k, IH_rate=IH_rate, knn_classifier=knn_classifier)
>>>>>>> ec396411
        self.selection_method = selection_method
        self.diff_thresh = diff_thresh

    def estimate_competence(self, query, predictions=None):
        """estimate the competence of each base classifier for the classification of the query sample.

        Parameters
        ----------
        query : array of shape = [n_samples, n_features]
                The test examples.

        predictions : array of shape = [n_samples, n_classifiers]
                      Predictions of the base classifiers for all test examples.

        Returns
        -------
        competences : array of shape = [n_samples, n_classifiers]
                      Competence level estimated for each base classifier and test example.
        """
        pass

    def select(self, competences):
        """Select the most competent classifier for the classification of the query sample given the competence level
        estimates. Four selection schemes are available.

        Best : The base classifier with the highest competence level is selected. In cases where more than one
        base classifier achieves the same competence level, the one with the lowest index is selected. This method
        is the standard for the LCA, OLA, MLA techniques.

        Diff : Select the base classifier that is significantly better than the others in the pool (when the difference
        between its competence level and the competence level of the other base classifiers is higher than a predefined
        threshold). If no base classifier is significantly better, the base classifier is selected randomly among the
        member with equivalent competence level.

        Random : Selects a random base classifier among all base classifiers that achieved the same competence level.

        ALL : all base classifiers with the max competence level estimates are selected (note that in this case the
        DCS technique becomes a DES technique).

        Parameters
        ----------
        competences : array of shape = [n_samples, n_classifiers]
                      Competence level estimated for each base classifier and test example.

        Returns
        -------
        selected_classifiers : array of shape [n_samples]
                               Indices of the selected base classifier for each sample. If the selection_method is
                               set to 'all', a boolean matrix is returned, containing True for the selected base
                               classifiers, otherwise false.

        """
        if competences.ndim < 2:
            competences = competences.reshape(1, -1)

        if self.DFP:
            competences = competences * self.DFP_mask

        selected_classifiers = []
        best_index = np.argmax(competences, axis=1)

        if self.selection_method == 'best':
            # Select the classifier with highest competence level
            selected_classifiers = best_index

        elif self.selection_method == 'diff':
            """Selects a base classifier if its competence level is significant better than the rest. 
            If there is no such classifier, select randomly a base model.

            the best classifier will always have diff < diff_thresh. In a case it is
            superior than all others, it will be the only member selected. Otherwise,
            a random classifier from this list is selected.
            """
            rng = check_random_state(self.random_state)
            best_competence = competences[np.arange(competences.shape[0]), best_index]
            # best_competence = np.max(competences)
            diff = best_competence.reshape(-1, 1) - competences
            # TODO: Improve this part of the code
            selected_classifiers = np.zeros(diff.shape[0], dtype=np.int)
            for row in range(diff.shape[0]):
                diff_list = list(diff[row, :])
                indices = [idx for idx, _ in enumerate(diff_list) if diff_list[idx] < self.diff_thresh]

                if len(indices) == 0:
                    indices = range(self.n_classifiers_)

                selected_classifiers[row] = rng.choice(indices)

        elif self.selection_method == 'random':
            # TODO: Improve this part of the code
            rng = check_random_state(self.random_state)
            selected_classifiers = np.zeros(competences.shape[0], dtype=np.int)
            best_competence = competences[np.arange(competences.shape[0]), best_index]
            for row in range(competences.shape[0]):
                competence_list = list(competences[row, :])
                # Select a random classifier among all with same competence level
                indices = [idx for idx, _ in enumerate(competence_list) if competence_list[idx] == best_competence[row]]

                selected_classifiers[row] = rng.choice(indices)

        elif self.selection_method == 'all':
            # select all base classifiers with max competence estimates.
            max_value = np.max(competences, axis=1)
            selected_classifiers = (competences == max_value.reshape(competences.shape[0], -1))

        return selected_classifiers

    def classify_with_ds(self, query, predictions, probabilities=None):
        """Predicts the class label of the corresponding query sample.

        If self.selection_method == "all", the majority voting scheme is used to aggregate the predictions
        of all classifiers with the max competence level estimates for each test examples.

        Parameters
        ----------
        query : array of shape = [n_samples, n_features]
                The test examples.

        predictions : array of shape = [n_samples, n_classifiers]
                      Predictions of the base classifiers for all test examples.

        probabilities : array of shape = [n_samples, n_classifiers, n_classes]
                        Probabilities estimates of each base classifier for all test examples. (For methods that
                        always require probabilities from the base classifiers).

        Returns
        -------
        predicted_label : array of shape = [n_samples]
                          Predicted class label for each test example.
        """
        if query.ndim < 2:
            query = query.reshape(1, -1)

        if predictions.ndim < 2:
            predictions = predictions.reshape(1, -1)

        if query.shape[0] != predictions.shape[0]:
            raise ValueError('The arrays query and predictions must have the same shape. query.shape is {}'
                             'and predictions.shape is {}' .format(query.shape, predictions.shape))

        competences = self.estimate_competence(query, predictions=predictions)

        if self.selection_method != 'all':
            # only one classifier is selected
            clf_index = self.select(competences)
            predicted_label = predictions[np.arange(predictions.shape[0]), clf_index]
        else:
            # Selected ensemble of classifiers is combined using Majority Voting
            indices = self.select(competences)
            votes = np.ma.MaskedArray(predictions, ~indices)
            predicted_label = majority_voting_rule(votes)

        return predicted_label

    def predict_proba_with_ds(self, query, predictions, probabilities):
        """Predicts the posterior probabilities of the corresponding query sample.

        If self.selection_method == "all", get the probability estimates of the selected ensemble. Otherwise,
        the technique gets the probability estimates from the selected base classifier

        Parameters
        ----------
        query : array of shape  = [n_samples, n_features]
                The test example

        predictions : array of shape = [n_samples, n_classifiers]
                      Predictions of the base classifiers for all test examples.

        probabilities : array of shape = [n_samples, n_classifiers, n_classes]
                        Probabilities estimates of each base classifier for all test examples.

        Returns
        -------
        predicted_proba : array = [n_samples, n_classes]
                          Probability estimates for all test examples.
        """
        if query.shape[0] != probabilities.shape[0]:
            raise ValueError('The arrays query and predictions must have the same number of samples. query.shape is {}'
                             'and predictions.shape is {}' .format(query.shape, predictions.shape))

        competences = self.estimate_competence(query, predictions)
        if self.selection_method != 'all':
            # only one classifier is selected
            clf_index = self.select(competences)
            predicted_proba = probabilities[np.arange(probabilities.shape[0]),
                                            clf_index]
        else:
            # Selected ensemble of classifiers is combined using average probability
            selected_classifiers = self.select(competences)

            # Broadcast the selected classifiers mask (to cover the last axis (nClasses):
            selected_classifiers = np.expand_dims(selected_classifiers, axis=2)
            selected_classifiers = np.broadcast_to(selected_classifiers, probabilities.shape)
            masked_proba = np.ma.MaskedArray(probabilities, ~selected_classifiers)

            predicted_proba = np.mean(masked_proba, axis=1)

        return predicted_proba

    def _validate_parameters(self):

        super(DCS, self)._validate_parameters()

        if not isinstance(self.selection_method, str):
            raise TypeError('The parameter selection_method should be a string.'
                            ' selection_method = ', type(self.selection_method))

        if self.selection_method not in ['best', 'all', 'random', 'diff']:
            raise ValueError('Invalid value for parameter "selection_method." The possible values are: '
                             '"best", "all", "random", "diff"')

        if not isinstance(self.diff_thresh, float):
            raise TypeError('The parameter diff_thresh should be a float. diff_thresh = ', self.diff_thresh)

        if self.diff_thresh >= 0.5 or self.diff_thresh < 0.0 or np.isnan(self.diff_thresh):
            raise ValueError('diff_thresh should be lower than 0.5. diff_thresh = ', self.diff_thresh)<|MERGE_RESOLUTION|>--- conflicted
+++ resolved
@@ -78,36 +78,18 @@
 
     __metaclass__ = ABCMeta
 
-<<<<<<< HEAD
     def __init__(self, pool_classifiers=None, k=7, DFP=False, safe_k=None, with_IH=False, IH_rate=0.30,
-                 selection_method='best', diff_thresh=0.1, random_state=None):
-
-        super(DCS, self).__init__(pool_classifiers, k, DFP=DFP, with_IH=with_IH,
-                                  safe_k=safe_k, IH_rate=IH_rate, random_state=random_state)
-
-=======
-    def __init__(self, pool_classifiers, k=7, DFP=False, safe_k=None, with_IH=False, IH_rate=0.30,
-                 selection_method='best', diff_thresh=0.1, rng=np.random.RandomState(), knn_classifier='knn'):
-
-        if not isinstance(selection_method, str):
-            raise TypeError('The parameter selection_method should be a string.'
-                            ' selection_method = ', type(selection_method))
-
-        selection_method = selection_method.lower()
-
-        if selection_method not in ['best', 'all', 'random', 'diff']:
-            raise ValueError('Invalid value for parameter "selection_method." The possible values are: '
-                             '"best", "all", "random", "diff"')
-
-        if not isinstance(diff_thresh, float):
-            raise TypeError('The parameter diff_thresh should be a float. diff_thresh = ', diff_thresh)
-
-        if diff_thresh >= 0.5 or diff_thresh < 0.0 or np.isnan(diff_thresh):
-            raise ValueError('diff_thresh should be lower than 0.5. diff_thresh = ', diff_thresh)
-
-        super(DCS, self).__init__(pool_classifiers, k, DFP=DFP, with_IH=with_IH,
-                                  safe_k=safe_k, IH_rate=IH_rate, knn_classifier=knn_classifier)
->>>>>>> ec396411
+                 selection_method='best', diff_thresh=0.1, random_state=None, knn_classifier='knn'):
+
+        super(DCS, self).__init__(pool_classifiers=pool_classifiers,
+                                  k=k,
+                                  DFP=DFP,
+                                  with_IH=with_IH,
+                                  safe_k=safe_k,
+                                  IH_rate=IH_rate,
+                                  random_state=random_state,
+                                  knn_classifier=knn_classifier)
+
         self.selection_method = selection_method
         self.diff_thresh = diff_thresh
 
