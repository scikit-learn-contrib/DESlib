--- conflicted
+++ resolved
@@ -87,31 +87,15 @@
     Information Fusion, vol. 41, pp. 195 – 216, 2018.
     """
 
-<<<<<<< HEAD
     def __init__(self, pool_classifiers=None, k=7, DFP=False, with_IH=False, safe_k=None, IH_rate=0.30,
-                 similarity_threshold=0.7, selection_method='diff', diff_thresh=0.1, random_state=None):
-=======
-    def __init__(self, pool_classifiers, k=7, DFP=False, with_IH=False, safe_k=None, IH_rate=0.30,
-                 similarity_threshold=0.7, selection_method='diff', diff_thresh=0.1, rng=np.random.RandomState(),
+                 similarity_threshold=0.7, selection_method='diff', diff_thresh=0.1, random_state=None,
                  knn_classifier='knn'):
->>>>>>> ec396411
 
         super(MCB, self).__init__(pool_classifiers, k, DFP=DFP, with_IH=with_IH, safe_k=safe_k, IH_rate=IH_rate,
                                   selection_method=selection_method,
                                   diff_thresh=diff_thresh,
-<<<<<<< HEAD
-                                  random_state=random_state)
-=======
-                                  rng=rng, knn_classifier=knn_classifier)
->>>>>>> ec396411
-
-        if not isinstance(similarity_threshold, float):
-            raise TypeError('The parameter similarity_threshold must be a float.'
-                            ' similarity_threshold = ', type(similarity_threshold))
-
-        if similarity_threshold > 1 or similarity_threshold < 0:
-            raise ValueError('The parameter similarity_threshold should be between [0 and 1]. '
-                             'similarity_threshold = ', similarity_threshold)
+                                  random_state=random_state,
+                                  knn_classifier=knn_classifier)
 
         self.similarity_threshold = similarity_threshold
         self.name = 'Multiple Classifier Behaviour (MCB)'
@@ -169,4 +153,15 @@
         processed_pred = np.ma.MaskedArray(self.DSEL_processed_[idx_neighbors, :], mask=~boolean_mask)
         competences = np.ma.mean(processed_pred, axis=1)
 
-        return competences+        return competences
+
+    def _validate_parameters(self):
+
+        super(MCB, self)._validate_parameters()
+
+        if not isinstance(self.similarity_threshold, float):
+            raise TypeError('The parameter similarity_threshold must be a float.'
+                            ' similarity_threshold = ', type(self.similarity_threshold))
+        if self.similarity_threshold > 1 or self.similarity_threshold < 0:
+            raise ValueError('The parameter similarity_threshold should be between [0 and 1]. '
+                             'similarity_threshold = ', self.similarity_threshold)