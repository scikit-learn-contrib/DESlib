--- conflicted
+++ resolved
@@ -580,7 +580,6 @@
         predictions = np.zeros((X.shape[0], self.n_classifiers_),
                                dtype=np.intp)
 
-<<<<<<< HEAD
         labels = Parallel(n_jobs=self.n_jobs, verbose=10)(delayed(
             clf.predict)(X) for clf in self.pool_classifiers_)
         
@@ -594,12 +593,6 @@
         print(np.vstack(predictions))
 
         return np.vstack(predictions)
-=======
-        for index, clf in enumerate(self.pool_classifiers_):
-            labels = clf.predict(X[:, self.estimator_features_[index]])
-            predictions[:, index] = self._encode_base_labels(labels)
-        return predictions
->>>>>>> fb72a9d1
 
     def _predict_proba_base(self, X):
         """ Get the predictions (probabilities) of each base classifier in the
@@ -616,7 +609,6 @@
                         Probabilities estimates of each base classifier for all
                         test samples.        
         """
-<<<<<<< HEAD
         
         probabilities = np.zeros((X.shape[0], self.n_classifiers_,
                         self.n_classes_), dtype=np.intp)
@@ -647,15 +639,6 @@
             scores[:, index, :] = clf.predict_proba(self.DSEL_data_)
 
         return scores
-=======
-        probas = np.zeros(
-            (X.shape[0], self.n_classifiers_, self.n_classes_))
-
-        for index, clf in enumerate(self.pool_classifiers_):
-            probas[:, index] = clf.predict_proba(
-                X[:, self.estimator_features_[index]])
-        return probas
->>>>>>> fb72a9d1
 
     @staticmethod
     def _all_classifier_agree(predictions):
