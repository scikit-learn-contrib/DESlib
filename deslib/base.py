--- conflicted
+++ resolved
@@ -544,16 +544,6 @@
             distances, neighbors = self._get_region_competence(X_DS)
 
             if self.with_IH:
-<<<<<<< HEAD
-                # if IH is used, calculate the hardness level associated with each sample
-                hardness = hardness_region_competence(neighbors, self.DSEL_target_, self.safe_k)
-
-                # Get the index associated with the easy and hard samples. Samples with low hardness are
-                # passed down to the knn classifier while samples with high hardness are passed down to
-                # the DS methods. So, here we split the samples that are passed to down to each stage by
-                # calculating their indices.
-                easy_samples_mask = hardness <= self.IH_rate
-=======
                 # if IH is used, calculate the hardness level associated with
                 # each sample
                 hardness = hardness_region_competence(neighbors,
@@ -566,7 +556,6 @@
                 # to the DS methods. So, here we split the samples that are
                 # passed to down to each stage by calculating their indices_.
                 easy_samples_mask = hardness < self.IH_rate
->>>>>>> 9f212eb6
                 ind_knn_classifier = np.where(easy_samples_mask)[0]
                 ind_ds_classifier = np.where(~easy_samples_mask)[0]
 
