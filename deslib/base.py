# coding=utf-8

# Author: Rafael Menelau Oliveira e Cruz <rafaelmenelau@gmail.com>
#
# License: BSD 3 clause


import functools
import math
import warnings
from abc import abstractmethod, ABCMeta

import numpy as np
from scipy.stats import mode
from sklearn.base import BaseEstimator, ClassifierMixin
from sklearn.ensemble import BaseEnsemble, BaggingClassifier
from sklearn.model_selection import train_test_split
from sklearn.neighbors import KNeighborsClassifier
from sklearn.preprocessing import LabelEncoder
from sklearn.utils.validation import (check_X_y, check_is_fitted, check_array,
                                      check_random_state)

from deslib.util import KNNE
from deslib.util import faiss_knn_wrapper
from deslib.util.dfp import frienemy_pruning_preprocessed
from deslib.util.instance_hardness import hardness_region_competence


class BaseDS(BaseEstimator, ClassifierMixin):
    """Base class for a dynamic classifier selection (dcs) and
       dynamic ensemble selection (des) methods.

    All dcs and des techniques should inherit from this class.

    Warning: This class should not be used directly.
    Use derived classes instead.
    """
    __metaclass__ = ABCMeta

    @abstractmethod
    def __init__(self, pool_classifiers=None, k=7, DFP=False, with_IH=False,
                 safe_k=None, IH_rate=0.30, needs_proba=False,
                 random_state=None, knn_classifier='knn', DSEL_perc=0.5,
                 knne=False, n_jobs=-1):

        self.pool_classifiers = pool_classifiers
        self.k = k
        self.DFP = DFP
        self.with_IH = with_IH
        self.safe_k = safe_k
        self.IH_rate = IH_rate
        self.needs_proba = needs_proba
        self.random_state = random_state
        self.knn_classifier = knn_classifier
        self.DSEL_perc = DSEL_perc
        self.knne = knne
        self.n_jobs = n_jobs

        # Check optional dependency
        if knn_classifier == 'faiss' and not faiss_knn_wrapper.is_available():
            raise ImportError(
                'Using knn_classifier="faiss" requires that the FAISS library '
                'be installed.Please check the Installation Guide.')

    @abstractmethod
    def select(self, competences):
        """Select the most competent classifier for
        the classification of the query sample x.
        The most competent classifier (dcs) or an ensemble
        with the most competent classifiers (des) is returned

        Parameters
        ----------
        competences : array of shape (n_samples, n_classifiers)
                      The estimated competence level of each base classifier
                      for test example

        Returns
        -------
        selected_classifiers : array containing the selected base classifiers
                               for each test sample

        """
        pass

    @abstractmethod
    def estimate_competence(self, query, neighbors, distances=None,
                            predictions=None):
        """estimate the competence of each base classifier :math:`c_{i}`
        the classification of the query sample :math:`\\mathbf{x}`.
        Returns an array containing the level of competence estimated
        for each base classifier. The size of the vector is equals to
        the size of the generated_pool of classifiers.

        Parameters
        ----------
        query : array of shape (n_samples, n_features)
                The query sample

        neighbors : array of shape (n_samples, n_neighbors)
                    Indices of the k nearest neighbors according for each
                    test sample.

        distances : array of shape (n_samples, n_neighbors)
                    Distances of the k nearest neighbors according for each
                    test sample.

        predictions : array of shape (n_samples, n_classifiers)
                      Predictions of the base classifiers for all test examples
        Returns
        -------
        competences : array (n_classifiers) containing the competence level
                      estimated for each base classifier
        """
        pass

    @abstractmethod
    def classify_with_ds(self, query, predictions, probabilities=None,
                         neighbors=None, distances=None, DFP_mask=None):
        """Predicts the label of the corresponding query sample.
        Returns the predicted label.

        Parameters
        ----------
        query : array of shape (n_samples, n_features)
            The test examples.

        predictions : array of shape (n_samples, n_classifiers)
            Predictions of the base classifiers for all test examples

        probabilities : array of shape (n_samples, n_classifiers, n_classes)
            Probabilities estimates of each base classifier for all test
            examples (For methods that always require probabilities from the
            base classifiers)

        neighbors : array of shape (n_samples, n_neighbors)
            Indices of the k nearest neighbors according for each test sample

        distances : array of shape (n_samples, n_neighbors)
            Distances of the k nearest neighbors according for each test sample

        DFP_mask : array of shape (n_samples, n_classifiers)
            Mask containing 1 for the selected base classifier and 0 otherwise.

        Returns
        -------
        predicted_label : array of shape (n_samples)
            The predicted label for each query
        """
        pass

    @abstractmethod
    def predict_proba_with_ds(self, query, predictions, probabilities,
                              neighbors=None, distances=None, DFP_mask=None):
        """Predicts the posterior probabilities of the corresponding
        query sample. Returns the probability estimates of each class.

        Parameters
        ----------
        query : array of shape (n_samples, n_features)
            The test examples.

        predictions : array of shape (n_samples, n_classifiers)
            Predictions of the base classifiers for all test examples

        probabilities : array of shape (n_samples, n_classifiers, n_classes)
            The predictions of each base classifier for all samples (For
            methods that always require probabilities from the base
            classifiers).

        neighbors : array of shape (n_samples, n_neighbors)
            Indices of the k nearest neighbors according for each test sample

        distances : array of shape (n_samples, n_neighbors)
            Distances of the k nearest neighbors according for each test sample

        DFP_mask : array of shape (n_samples, n_classifiers)
           Mask containing 1 for the selected base classifier and 0 otherwise.

        Returns
        -------
        predicted_proba: array of shape (n_samples, n_classes)
            Posterior probabilities estimates for each test example.
        """
        pass

    def fit(self, X, y):
        """Prepare the DS model by setting the KNN algorithm and
        pre-processing the information required to apply the DS
        methods

        Parameters
        ----------
        X : array of shape (n_samples, n_features)
            The input data.

        y : array of shape (n_samples)
            class labels of each example in X.

        Returns
        -------
        self
        """
        self.random_state_ = check_random_state(self.random_state)

        # Check if the length of X and y are consistent.
        X, y = check_X_y(X, y)

        # Check if the pool of classifiers is None.
        # If yes, use a BaggingClassifier for the pool.
        if self.pool_classifiers is None:
            if len(X) < 2:
                raise ValueError('More than one sample is needed '
                                 'if the pool of classifiers is not informed.')

            # Split the dataset into training (for the base classifier) and
            # DSEL (for DS)
            X_train, X_dsel, y_train, y_dsel = train_test_split(
                X, y, test_size=self.DSEL_perc,
                random_state=self.random_state_)

            self.pool_classifiers_ = BaggingClassifier(
                random_state=self.random_state_, n_jobs=self.n_jobs)
            self.pool_classifiers_.fit(X_train, y_train)

        else:
            self._check_base_classifier_fitted()
            self.pool_classifiers_ = self.pool_classifiers
            X_dsel = X
            y_dsel = y

        self.n_classifiers_ = len(self.pool_classifiers_)

        # check if the input parameters are correct. Raise an error if the
        # generated_pool is not fitted or k < 1
        self._validate_parameters()

        # Check label encoder on the pool of classifiers
        self.check_label_encoder()

        self._setup_label_encoder(y)
        y_dsel = self.enc_.transform(y_dsel)
        self._set_dsel(X_dsel, y_dsel)

        # validate the value of k
        self._validate_k()
        self._set_region_of_competence_algorithm()
        self.roc_algorithm_.fit(X_dsel, y_dsel)

        # validate the IH
        if self.with_IH:
            self._validate_ih()
        return self

    def check_label_encoder(self):
        # Check if base classifiers are not using LabelEncoder (the case for
        # scikit-learn's ensembles):
        if isinstance(self.pool_classifiers_, BaseEnsemble):
            if np.array_equal(self.pool_classifiers_.classes_,
                              self.pool_classifiers_[0].classes_):
                self.base_already_encoded_ = False
            else:
                self.base_already_encoded_ = True
        else:
            self.base_already_encoded_ = False

    def _compute_highest_possible_IH(self):
        highest_IH = (self.safe_k - math.ceil(
            self.safe_k / self.n_classes_)) / self.safe_k
        return highest_IH

    def _validate_ih(self):
        highest_IH = self._compute_highest_possible_IH()
        if self.IH_rate > highest_IH:
            warnings.warn("IH_rate is bigger than the highest possible IH.",
                          category=RuntimeWarning)

    def _validate_k(self):

        # validate safe_k
        if self.k is None:
            self.k_ = self.n_samples_
        elif self.k > self.n_samples_:
            msg = "k is bigger than DSEL size. Using All DSEL examples " \
                  "for competence estimation."
            warnings.warn(msg, category=RuntimeWarning)
            self.k_ = self.n_samples_ - 1
        else:
            self.k_ = self.k

        # Validate safe_k
        if self.with_IH and self.safe_k is None:
            self.safe_k = self.k

    def _setup_label_encoder(self, y):
        self.enc_ = LabelEncoder()
        self.enc_.fit(y)
        self.classes_ = self.enc_.classes_

    def _encode_base_labels(self, y):
        if self.base_already_encoded_:
            return y
        else:
            return self.enc_.transform(y)

    def _set_dsel(self, X, y):
        """Pre-Process the input X and y data into the dynamic selection
        dataset(DSEL) and get information about the structure of the data
        (e.g., n_classes, n_samples, classes)

        Parameters
        ----------
        X : array of shape (n_samples, n_features)
            The Input data.

        y : array of shape (n_samples)
            class labels of each sample in X.
        """
        self.DSEL_data_ = X
        self.DSEL_target_ = y
        self.n_classes_ = self.classes_.size
        self.n_features_ = X.shape[1]
        self.n_samples_ = self.DSEL_target_.size
        self.BKS_DSEL_ = self._predict_base(self.DSEL_data_)
        self.DSEL_processed_ = self.BKS_DSEL_ == y[:, np.newaxis]

    def _set_region_of_competence_algorithm(self):
        if self.knn_classifier is None or self.knn_classifier in ['knn',
                                                                  'sklearn']:
            knn_class = functools.partial(KNeighborsClassifier,
                                          n_jobs=self.n_jobs,
                                          algorithm="auto")
        elif self.knn_classifier == 'faiss':
            knn_class = functools.partial(
                faiss_knn_wrapper.FaissKNNClassifier,
                n_jobs=self.n_jobs, algorithm="brute")
        elif callable(self.knn_classifier):
            knn_class = self.knn_classifier
        else:
            raise ValueError('"knn_classifier" should be one of the following '
                             '["knn", "faiss", None] or an estimator class.')

        if self.knne:
            self.knn_class_ = functools.partial(
                KNNE,
                knn_classifier=knn_class,
                n_jobs=self.n_jobs,
                algorithm="auto")
        else:
            self.knn_class_ = knn_class

        self.roc_algorithm_ = self.knn_class_(n_neighbors=self.k)

    def _get_region_competence(self, query, k=None):
        """Compute the region of competence of the query sample
        using the data belonging to DSEL.

        Parameters
        ----------
        query : array of shape (n_samples, n_features)
                The test examples.

        k : int (Default = self.k)
            The number of neighbors used to in the region of competence.

        Returns
        -------
        dists : array of shape (n_samples, k)
                The distances between the query and each sample in the region
                of competence. The vector is ordered in an ascending fashion.

        idx : array of shape (n_samples, k)
              Indices of the instances belonging to the region of competence of
              the given query sample.
        """
        if k is None:
            k = self.k_

        dists, idx = self.roc_algorithm_.kneighbors(query,
                                                    n_neighbors=k,
                                                    return_distance=True)

        return np.atleast_2d(dists), np.atleast_2d(idx)

    def predict(self, X):
        """Predict the class label for each sample in X.

        Parameters
        ----------
        X : array of shape (n_samples, n_features)
            The input data.

        Returns
        -------
        predicted_labels : array of shape (n_samples)
                           Predicted class label for each sample in X.
        """
        check_is_fitted(self,
                        ["DSEL_processed_", "DSEL_data_", "DSEL_target_"])
        X = check_array(X)
        predicted_labels = np.empty(X.shape[0], dtype=np.intp)

        base_predictions, base_probabilities = self._preprocess_predictions(X)
        ind_disagreement = self._prediction_by_agreement(base_predictions,
                                                         predicted_labels)
        if ind_disagreement.size:

            distances, ind_ds_classifier, neighbors = self._IH_prediction(
                X, ind_disagreement, predicted_labels, is_proba=False
            )
            #  First check whether there are still samples to be classified.
            if ind_ds_classifier.size:
                self._predict_DS(X, base_predictions, base_probabilities,
                                 distances, ind_disagreement,
                                 ind_ds_classifier, neighbors,
                                 predicted_labels)

        return self.classes_.take(predicted_labels)

    def predict_proba(self, X):
        """Estimates the posterior probabilities for sample in X.

        Parameters
        ----------
        X : array of shape (n_samples, n_features)
            The input data.

        Returns
        -------
        predicted_proba : array of shape (n_samples, n_classes)
                          Probabilities estimates for each sample in X.
        """
        check_is_fitted(self,
                        ["DSEL_processed_", "DSEL_data_", "DSEL_target_"])

        X = check_array(X, ensure_2d=False)
        self._check_predict_proba()
        base_probabilities = self._predict_proba_base(X)
        base_predictions = base_probabilities.argmax(axis=2)

        predicted_proba = np.zeros((X.shape[0], self.n_classes_))
        ind_disagreement = self._prediction_by_agreement(base_predictions,
                                                         predicted_proba,
                                                         base_probabilities)
        if ind_disagreement.size:
            distances, ind_ds_classifier, neighbors = self._IH_prediction(
                    X, ind_disagreement, predicted_proba, is_proba=True
                )
            if ind_ds_classifier.size:
                self._predict_DS(X,
                                 base_predictions, base_probabilities,
                                 distances, ind_disagreement,
                                 ind_ds_classifier, neighbors,
                                 predicted_proba, is_proba=True)

        return predicted_proba

    def _preprocess_predictions(self, X, req_proba=False):
        if self.needs_proba or req_proba:
            base_probabilities = self._predict_proba_base(X)
            base_predictions = base_probabilities.argmax(axis=2)
        else:
            base_probabilities = None
            base_predictions = self._predict_base(X)
        return base_predictions, base_probabilities

    def _prediction_by_agreement(self, base_predictions, predictions,
                                 base_probabilities=None):
        all_agree_vector = BaseDS._all_classifier_agree(base_predictions)
        ind_all_agree = np.where(all_agree_vector)[0]
        if ind_all_agree.size:
            if base_probabilities is not None:
                predictions[ind_all_agree] = base_probabilities[
                ind_all_agree].mean(axis=1)
            else:
                predictions[ind_all_agree] = base_predictions[ind_all_agree, 0]

        ind_disagreement = np.where(~all_agree_vector)[0]
        return ind_disagreement

    def _IH_prediction(self, X, ind_disagree, predicted_proba, is_proba=False):
        X_DS = X[ind_disagree, :]
        distances, region_competence = self._get_region_competence(X_DS)
        if self.with_IH:
            if hasattr(self, "clustering_"):
                knn = KNeighborsClassifier(n_neighbors=self.safe_k)
                knn.fit(self.DSEL_data_, self.DSEL_target_)
                dist, neighbors = knn.kneighbors(X_DS)
            else:
                neighbors = region_competence

            ind_hard, ind_easy = self._split_easy_samples(neighbors)
            distances, region_competence = self._predict_easy_samples(
                X_DS, distances, ind_disagree, ind_easy,
                neighbors, predicted_proba, is_proba
            )
        else:
            # IH was not considered. So all samples go to predict with DS
            ind_hard = np.arange(ind_disagree.size)
        return distances, ind_hard, region_competence

    def _split_easy_samples(self, neighbors):
        hardness = hardness_region_competence(neighbors,
                                              self.DSEL_target_,
                                              self.safe_k)
        # Get the index associated with the easy and hard samples.
        # easy samples are classified by the knn.
        easy_samples_mask = hardness < self.IH_rate
        ind_knn_classifier = np.where(easy_samples_mask)[0]
        ind_ds_classifier = np.where(~easy_samples_mask)[0]
        return ind_ds_classifier, ind_knn_classifier

    def _predict_easy_samples(self, X_DS, distances, ind_disagreement,
                              ind_easy, neighbors, predictions, is_proba):
        if ind_easy.size:
            # Accessing which samples in the original array.
            ind_knn_original_matrix = ind_disagreement[ind_easy]

            if is_proba:
                predictions[ind_knn_original_matrix] = \
                    self.roc_algorithm_.predict_proba(
                        X_DS[ind_easy])
            else:
                y_neighbors = self.DSEL_target_[neighbors[ind_easy,
                                                :self.safe_k]]
                predictions_knn, _ = mode(y_neighbors, axis=1)
                predictions[ind_knn_original_matrix] = predictions_knn.reshape(
                    -1, )
            neighbors = np.delete(neighbors, ind_easy, axis=0)
            distances = np.delete(distances, ind_easy, axis=0)
        return distances, neighbors

    def _predict_DS(self, X, base_predictions, base_probabilities,
                    distances, ind_disagreement, ind_ds_classifier, neighbors,
                    predicted, is_proba=False):

        if self.DFP:
            DFP_mask = frienemy_pruning_preprocessed(neighbors,
                                                     self.DSEL_target_,
                                                     self.DSEL_processed_)
        else:
            DFP_mask = np.ones((ind_ds_classifier.size, self.n_classifiers_))

        # Get the real indices_ of the samples that will be classified
        # using a DS algorithm.
        ind_ds_original_matrix = ind_disagreement[ind_ds_classifier]
        if self.needs_proba or is_proba:
            selected_probabilities = base_probabilities[
                ind_ds_original_matrix]
        else:
            selected_probabilities = None

        args = [X[ind_disagreement][ind_ds_classifier],
                base_predictions[ind_ds_original_matrix],
                selected_probabilities,
                neighbors, distances, DFP_mask]
        if is_proba:
            preds = self.predict_proba_with_ds(*args)
        else:
            preds = self.classify_with_ds(*args)

        predicted[ind_ds_original_matrix] = preds

    def _preprocess_dsel(self):
        """Compute the prediction of each base classifier for
        all samples in DSEL. Used to speed-up the test phase, by
        not requiring to re-classify training samples during test.

        Returns
        -------
        DSEL_processed_ : array of shape (n_samples, n_classifiers).
                         Each element indicates whether the base classifier
                         predicted the correct label for the corresponding
                         sample (True), otherwise (False).

        BKS_DSEL_ : array of shape (n_samples, n_classifiers)
                   Predicted labels of each base classifier for all samples
                   in DSEL.
        """
        BKS_dsel = self._predict_base(self.DSEL_data_)
        processed_dsel = BKS_dsel == self.DSEL_target_[:, np.newaxis]

        return processed_dsel, BKS_dsel

    def _predict_base(self, X):
        """ Get the predictions of each base classifier in the pool for all
            samples in X.

        Parameters
        ----------
        X : array of shape (n_samples, n_features)
            The test examples.

        Returns
        -------
        predictions : array of shape (n_samples, n_classifiers)
                      The predictions of each base classifier for all samples
                      in X.
        """
        predictions = np.zeros((X.shape[0], self.n_classifiers_),
                               dtype=np.intp)

        for index, clf in enumerate(self.pool_classifiers_):
            labels = clf.predict(X)
            predictions[:, index] = self._encode_base_labels(labels)
        return predictions

    def _predict_proba_base(self, X):
        """ Get the predictions (probabilities) of each base classifier in the
        pool for all samples in X.

        Parameters
        ----------
        X : array of shape (n_samples, n_features)
            The test examples.

        Returns
        -------
        probabilities : array of shape (n_samples, n_classifiers, n_classes)
                        Probabilities estimates of each base classifier for all
                        test samples.
        """
        probabilities = np.zeros(
            (X.shape[0], self.n_classifiers_, self.n_classes_))

        for index, clf in enumerate(self.pool_classifiers_):
            probabilities[:, index] = clf.predict_proba(X)
        return probabilities

    @staticmethod
    def _all_classifier_agree(predictions):
        """Check whether there is a difference in opinion among the classifiers
        in the generated_pool.

        Parameters
        ----------
        predictions : array of shape (n_samples, n_classifiers)
                      Predictions of the base classifiers for the test examples

        Returns
        -------
        array of shape = [classes] containing True if all classifiers in the
        generated_pool
                          agrees on the same label, otherwise False.
        """
        return np.all(predictions == predictions[:, 0].reshape(-1, 1), axis=1)

    def _validate_parameters(self):
        """Verify if the input parameters are correct (generated_pool and k)
        raises an error if k < 1 or generated_pool is not fitted.
        """
        if self.k is not None:
            if not isinstance(self.k, int):
                raise TypeError("parameter k should be an integer")
            if self.k <= 1:
                raise ValueError("parameter k must be higher than 1."
                                 "input k is {} ".format(self.k))

        if self.safe_k is not None:
            if not isinstance(self.safe_k, int):
                raise TypeError("parameter safe_k should be an integer")
            if self.safe_k <= 1:
                raise ValueError("parameter safe_k must be higher than 1."
                                 "input safe_k is {} ".format(self.safe_k))

        # safe_k should be equals or lower the neighborhood size k.
        if self.safe_k is not None and self.k is not None:
            if self.safe_k > self.k:
                raise ValueError(
                    "parameter safe_k must be equal or less than parameter k."
                    "input safe_k is {} and k is {}".format(self.k,
                                                            self.safe_k))
        if not isinstance(self.IH_rate, float):
            raise TypeError(
                "parameter IH_rate should be a float between [0.0, 0.5]")
        if self.IH_rate < 0 or self.IH_rate > 0.5:
            raise ValueError("Parameter IH_rate should be between [0.0, 0.5]."
                             "IH_rate = {}".format(self.IH_rate))

        self._validate_pool()

    def _validate_pool(self):
        """ Check the estimator and the n_estimator attribute, set the
        `base_estimator_` attribute.

        Raises
        -------
        ValueError
            If the pool of classifiers is empty.
        """
        if self.n_classifiers_ <= 1:
            raise ValueError("n_classifiers must be greater than one, "
                             "got {}.".format(self.n_classifiers_))

<<<<<<< HEAD
=======
    def _check_num_features(self, X):
        """ Verify if the number of features (n_features) of X is equals to
        the number of features used to fit the model. Raises an error if
        n_features is different.

        Parameters
        ----------
        X : array of shape (classes, n_features)
            The input data.

        Raises
        -------
        ValueError
            If X has a different dimensionality than the traiØning data.
        """
        n_features = X.shape[1]
        if self.n_features_ != n_features:
            raise ValueError("Number of features of the model must "
                             "match the input. Model n_features_ is {} and "
                             "n_features_ is {} ".format(self.n_features_,
                                                         n_features))

>>>>>>> 5a364c72
    def _check_predict_proba(self):
        """ Checks if each base classifier in the pool implements the
        predict_proba method.

        Raises
        -------
        ValueError
            If the base classifiers do not implements the predict_proba method.
        """
        for clf in self.pool_classifiers_:
            if "predict_proba" not in dir(clf):
                raise ValueError(
                    "All base classifiers should output probability estimates")

    def _check_base_classifier_fitted(self):
        """ Checks if each base classifier in the pool is fitted.

        Raises
        -------
        NotFittedError: If any of the base classifiers is not yet fitted.
        """
        for clf in self.pool_classifiers:
            check_is_fitted(clf, "classes_")<|MERGE_RESOLUTION|>--- conflicted
+++ resolved
@@ -692,8 +692,7 @@
             raise ValueError("n_classifiers must be greater than one, "
                              "got {}.".format(self.n_classifiers_))
 
-<<<<<<< HEAD
-=======
+
     def _check_num_features(self, X):
         """ Verify if the number of features (n_features) of X is equals to
         the number of features used to fit the model. Raises an error if
@@ -716,7 +715,6 @@
                              "n_features_ is {} ".format(self.n_features_,
                                                          n_features))
 
->>>>>>> 5a364c72
     def _check_predict_proba(self):
         """ Checks if each base classifier in the pool implements the
         predict_proba method.
