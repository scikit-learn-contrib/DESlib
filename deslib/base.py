--- conflicted
+++ resolved
@@ -31,62 +31,51 @@
     __metaclass__ = ABCMeta
 
     @abstractmethod
-<<<<<<< HEAD
     def __init__(self, pool_classifiers=None, k=7, DFP=False, with_IH=False,
-                 safe_k=None, IH_rate=0.30, needs_proba=False, random_state=None):
-=======
-    def __init__(self, pool_classifiers, k=7, DFP=False, with_IH=False, safe_k=None, IH_rate=0.30,
-                 needs_proba=False, knn_classifier='knn'):
->>>>>>> ec396411
+                 safe_k=None, IH_rate=0.30, needs_proba=False, random_state=None, knn_classifier='knn'):
 
         self.pool_classifiers = pool_classifiers
         self.k = k
-<<<<<<< HEAD
         self.DFP = DFP
         self.with_IH = with_IH
         self.safe_k = safe_k
         self.IH_rate = IH_rate
         self.needs_proba = needs_proba
         self.random_state = random_state
-=======
-        self.DFP = DFP                      # Dynamic Frienemy Pruning
-        self.with_IH = with_IH              # Whether to use hardness to switch between DS and KNN
-        self.safe_k = safe_k                # K value used for defining a safe region
-        self.IH_rate = IH_rate              # Hardness threshold use to decide between DS and KNN
-        self.processed_dsel = None
-        self.BKS_dsel = None
-        self.dsel_scores = None
-        self.roc_algorithm = None           # Algorithm used to define the region of competence
-        self.DSEL_data = None
-        self.DSEL_target = None
-        self.classes = None
-        self.n_classes = None
-        self.n_samples = None
-        self.n_features = None
-        if knn_classifier is None:
-            self.roc_algorithm = functools.partial(KNeighborsClassifier, n_jobs=-1, algorithm="auto")
-        elif isinstance(knn_classifier, str):
-            if knn_classifier == "faiss":
-                from deslib.util.faiss_knn_wrapper import FaissKNNClassifier
-                self.roc_algorithm = functools.partial(FaissKNNClassifier, n_jobs=-1, algorithm="auto")
-            elif knn_classifier == "knn":
-                self.roc_algorithm = functools.partial(KNeighborsClassifier, n_jobs=-1, algorithm="auto")
-            else:
-                raise ValueError('"knn_classifier" should be one of the following '
-                                 '["knn", "faiss"] or an estimator class')
-        elif callable(knn_classifier):
-            self.roc_algorithm = knn_classifier
-        else:
-            raise ValueError('"knn_classifier" should be one of the following '
-                             '["knn", "faiss"] or an estimator class')
-
-        self.roc_algorithm = self.roc_algorithm(self.k)
->>>>>>> ec396411
+        self.knn_classifier = knn_classifier
 
         # TODO: remove these as class variables
         self.neighbors = None
         self.distances = None
         self.DFP_mask = None                # Mask used to apply the classifier pruning
+
+    def _set_region_of_competence_algorithm(self):
+
+        if self.knn_classifier is None:
+            self.roc_algorithm_ = functools.partial(KNeighborsClassifier, n_jobs=-1, algorithm="auto")
+
+        elif isinstance(self.knn_classifier, str):
+
+            if self.knn_classifier == "faiss":
+                from deslib.util.faiss_knn_wrapper import FaissKNNClassifier
+                self.roc_algorithm_ = functools.partial(FaissKNNClassifier, n_jobs=-1, algorithm="auto")
+
+            elif self.knn_classifier == "knn":
+                self.roc_algorithm_ = functools.partial(KNeighborsClassifier, n_jobs=-1, algorithm="auto")
+
+            else:
+
+                raise ValueError('"knn_classifier" should be one of the following '
+                                 '["knn", "faiss"] or an estimator class')
+
+        elif callable(self.knn_classifier):
+
+            self.roc_algorithm_ = self.knn_classifier
+
+        else:
+            raise ValueError('"knn_classifier" should be one of the following '
+                             '["knn", "faiss"] or an estimator class')
+        self.roc_algorithm_ = self.roc_algorithm_(self.k)
 
     @abstractmethod
     def select(self, competences):
@@ -224,7 +213,7 @@
 
         # validate the value of k
         self._validate_k()
-
+        self._set_region_of_competence_algorithm()
         self._fit_region_competence(X, y_ind, self.k_)
 
         return self
@@ -273,12 +262,12 @@
         k : int (Default=self.k)
             Number of neighbors used in the k-NN method.
         """
-<<<<<<< HEAD
-        self.roc_algorithm_ = KNeighborsClassifier(n_neighbors=k, n_jobs=-1, algorithm='auto')
+# <<<<<<
+#         self.roc_algorithm_ = KNeighborsClassifier(n_neighbors=k, n_jobs=-1, algorithm='auto')
         self.roc_algorithm_.fit(X, y)
-=======
-        self.roc_algorithm.fit(X, y)
->>>>>>> ec396411
+# =======
+#         self.roc_algorithm.fit(X, y)
+# >>>>>>> master
 
     def _set_dsel(self, X, y):
         """Pre-Process the input X and y data into the dynamic selection dataset(DSEL) and
@@ -765,3 +754,4 @@
         for clf in self.pool_classifiers:
             check_is_fitted(clf, "classes_")
 
+
