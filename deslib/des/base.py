--- conflicted
+++ resolved
@@ -45,20 +45,18 @@
     needs_proba : Boolean (Default = False)
                   Determines whether the method always needs base classifiers that estimate probabilities.
 
-<<<<<<< HEAD
     random_state : int, RandomState instance or None, optional (default=None)
                    If int, random_state is the seed used by the random number generator;
                    If RandomState instance, random_state is the random number generator;
                    If None, the random number generator is the RandomState instance used
                    by `np.random`.
-=======
+
     knn_classifier : {'knn', 'faiss', None} (Default = 'knn')
                      The algorithm used to estimate the region of competence:
 
                      - 'knn' will use the standard KNN :class:`KNeighborsClassifier` from sklearn
                      - 'faiss' will use Facebook's Faiss similarity search through the :class:`FaissKNNClassifier`
                      - None, will use sklearn :class:`KNeighborsClassifier`.
->>>>>>> ec396411
 
     References
     ----------
@@ -70,29 +68,19 @@
     """
     __metaclass__ = ABCMeta
 
-<<<<<<< HEAD
     def __init__(self, pool_classifiers=None, k=7, DFP=False, with_IH=False,
-                 safe_k=None, IH_rate=0.30, mode='selection', needs_proba=False, random_state=None):
-
-        super(DES, self).__init__(pool_classifiers, k, DFP=DFP, with_IH=with_IH,
-                                  safe_k=safe_k, IH_rate=IH_rate, needs_proba=needs_proba, random_state=random_state)
-=======
-    def __init__(self, pool_classifiers, k=7, DFP=False, with_IH=False,
-                 safe_k=None, IH_rate=0.30, mode='selection', needs_proba=False, knn_classifier='knn'):
-
-        super(DES, self).__init__(pool_classifiers, k, DFP=DFP, with_IH=with_IH, safe_k=safe_k,
-                                  IH_rate=IH_rate, needs_proba=needs_proba, knn_classifier=knn_classifier)
-
-        if not isinstance(mode, str):
-            raise TypeError('Parameter "mode" should be a string. Currently "mode" = {}' .format(type(mode)))
-
-        mode = mode.lower()
-
-        if mode not in ['selection', 'hybrid', 'weighting']:
-            raise ValueError('Invalid value for parameter "mode". "mode" should be one of these options '
-                             '{selection, hybrid, weighting}')
->>>>>>> ec396411
-
+                 safe_k=None, IH_rate=0.30, mode='selection', needs_proba=False,
+                 random_state=None, knn_classifier='knn'):
+
+        super(DES, self).__init__(pool_classifiers=pool_classifiers,
+                                  k=k,
+                                  DFP=DFP,
+                                  with_IH=with_IH,
+                                  safe_k=safe_k,
+                                  IH_rate=IH_rate,
+                                  needs_proba=needs_proba,
+                                  random_state=random_state,
+                                  knn_classifier=knn_classifier)
         self.mode = mode
 
     def estimate_competence(self, query, predictions):
