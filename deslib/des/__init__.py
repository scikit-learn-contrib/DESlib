"""
The :mod:`deslib.des` provides a set of key dynamic ensemble selection algorithms (DES).
"""

from .base import DES
from .des_clustering import DESClustering
from .des_knn import DESKNN
from .des_mi import DESMI
from .des_p import DESP
from .knop import KNOP
from .knora_e import KNORAE
from .knora_u import KNORAU
from .meta_des import METADES
<<<<<<< HEAD
from .probabilistic import Probabilistic, RRC, Exponential, DESKL, MinimumDifference,Logarithmic
=======
from .probabilistic import Probabilistic, RRC, Exponential, DESKL, MinimumDifference, Logarithmic
>>>>>>> f43aaed0

__all__ = ['DES',
           'METADES',
           'KNORAE',
           'KNORAU',
           'KNOP',
           'DESP',
           'DESKNN',
           'DESClustering',
           'Probabilistic',
           'RRC',
           'DESKL',
           'MinimumDifference',
           'Exponential',
           'Logarithmic',
           'DESMI']<|MERGE_RESOLUTION|>--- conflicted
+++ resolved
@@ -11,11 +11,7 @@
 from .knora_e import KNORAE
 from .knora_u import KNORAU
 from .meta_des import METADES
-<<<<<<< HEAD
-from .probabilistic import Probabilistic, RRC, Exponential, DESKL, MinimumDifference,Logarithmic
-=======
 from .probabilistic import Probabilistic, RRC, Exponential, DESKL, MinimumDifference, Logarithmic
->>>>>>> f43aaed0
 
 __all__ = ['DES',
            'METADES',
