--- conflicted
+++ resolved
@@ -74,13 +74,12 @@
               Hardness threshold. If the hardness level of the competence region is lower than
               the IH_rate the KNN classifier is used. Otherwise, the DS algorithm is used for classification.
 
-<<<<<<< HEAD
     random_state : int, RandomState instance or None, optional (default=None)
                    If int, random_state is the seed used by the random number generator;
                    If RandomState instance, random_state is the random number generator;
                    If None, the random number generator is the RandomState instance used
                    by `np.random`.
-=======
+
     knn_classifier : {'knn', 'faiss', None} (Default = 'knn')
                      The algorithm used to estimate the region of competence:
 
@@ -88,7 +87,6 @@
                      - 'faiss' will use Facebook's Faiss similarity search through the :class:`FaissKNNClassifier`
                      - None, will use sklearn :class:`KNeighborsClassifier`.
 
->>>>>>> ec396411
     References
     ----------
     Cruz, R.M., Sabourin, R., Cavalcanti, G.D. and Ren, T.I., 2015. META-DES: A dynamic ensemble selection framework
@@ -114,22 +112,19 @@
                  with_IH=False,
                  safe_k=None,
                  IH_rate=0.30,
-<<<<<<< HEAD
-                 random_state=None):
-
-        super(METADES, self).__init__(pool_classifiers, k, DFP=DFP,
-                                      with_IH=with_IH, safe_k=safe_k, IH_rate=IH_rate,
-                                      mode=mode, needs_proba=True, random_state=random_state)
-=======
+                 random_state=None,
                  knn_classifier='knn'):
 
-        super(METADES, self).__init__(pool_classifiers, k, DFP=DFP,
-                                      with_IH=with_IH, safe_k=safe_k, IH_rate=IH_rate,
-                                      mode=mode, needs_proba=True, knn_classifier=knn_classifier)
-
-        self._check_predict_proba()
-        self._check_input_parameters(Hc, selection_threshold, meta_classifier)
->>>>>>> ec396411
+        super(METADES, self).__init__(pool_classifiers=pool_classifiers,
+                                      k=k,
+                                      DFP=DFP,
+                                      with_IH=with_IH,
+                                      safe_k=safe_k,
+                                      IH_rate=IH_rate,
+                                      mode=mode,
+                                      needs_proba=True,
+                                      random_state=random_state,
+                                      knn_classifier=knn_classifier)
 
         self.name = 'META-DES'
         self.meta_classifier = meta_classifier
