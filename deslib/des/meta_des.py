--- conflicted
+++ resolved
@@ -151,11 +151,7 @@
                  Hc=1.0, selection_threshold=0.5, mode='selection',
                  DFP=False, with_IH=False, safe_k=None, IH_rate=0.30,
                  random_state=None, knn_classifier='knn', knne=False,
-<<<<<<< HEAD
-                 knn_metric='minkowski', DSEL_perc=0.5, n_jobs=-1):
-=======
-                 DSEL_perc=0.5, n_jobs=-1, voting='hard'):
->>>>>>> 64260ae7
+                 knn_metric='minkowski', DSEL_perc=0.5, n_jobs=-1, voting='hard'):
 
         super(METADES, self).__init__(pool_classifiers=pool_classifiers,
                                       k=k,
