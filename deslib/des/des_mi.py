# coding=utf-8

# Author: Qiushi Wang <wqiushi@gmail.com>
#
# License: BSD 3 clause

import numpy as np
from sklearn.preprocessing import normalize

from deslib.base import BaseDS
from deslib.util.aggregation import sum_votes_per_class


class DESMI(BaseDS):
    """Dynamic ensemble Selection for multi-class imbalanced datasets (DES-MI).

    Parameters
    ----------
     pool_classifiers : list of classifiers (Default = None)
        The generated_pool of classifiers trained for the corresponding
        classification problem. Each base classifiers should support the method
        "predict". If None, then the pool of classifiers is a bagging
        classifier.

    k : int (Default = 7)
        Number of neighbors used to estimate the competence of the base
        classifiers.

    DFP : Boolean (Default = False)
        Determines if the dynamic frienemy pruning is applied.

    with_IH : Boolean (Default = False)
        Whether the hardness level of the region of competence is used to
        decide between using the DS algorithm or the KNN for classification of
        a given query sample.

    safe_k : int (default = None)
        The size of the indecision region.

    IH_rate : float (default = 0.3)
        Hardness threshold. If the hardness level of the competence region is
        lower than the IH_rate the KNN classifier is used. Otherwise, the DS
        algorithm is used for classification.

    alpha : float (Default = 0.9)
            Scaling coefficient to regulate the weight value

    random_state : int, RandomState instance or None, optional (default=None)
        If int, random_state is the seed used by the random number generator;
        If RandomState instance, random_state is the random number generator;
        If None, the random number generator is the RandomState instance used
        by `np.random`.

    knn_classifier : {'knn', 'faiss', None} (Default = 'knn')
         The algorithm used to estimate the region of competence:

         - 'knn' will use :class:`KNeighborsClassifier` from sklearn
          :class:`KNNE` available on `deslib.utils.knne`

         - 'faiss' will use Facebook's Faiss similarity search through the
           class :class:`FaissKNNClassifier`

         - None, will use sklearn :class:`KNeighborsClassifier`.

    knn_metric : {'minkowski', 'cosine', 'mahalanobis'} (Default = 'minkowski')
        The metric used by the k-NN classifier to estimate distances.

        - 'minkowski' will use minkowski distance.

        - 'cosine' will use the cosine distance.

        - 'mahalanobis' will use the mahalonibis distance.

    knne : bool (Default=False)
        Whether to use K-Nearest Neighbor Equality (KNNE) for the region
        of competence estimation.

    DSEL_perc : float (Default = 0.5)
        Percentage of the input data used to fit DSEL.
        Note: This parameter is only used if the pool of classifier is None or
        unfitted.

    voting : {'hard', 'soft'}, default='hard'
            If 'hard', uses predicted class labels for majority rule voting.
            Else if 'soft', predicts the class label based on the argmax of
            the sums of the predicted probabilities, which is recommended for
            an ensemble of well-calibrated classifiers.

    n_jobs : int, default=-1
        The number of parallel jobs to run. None means 1 unless in
        a joblib.parallel_backend context. -1 means using all processors.
        Doesn’t affect fit method.

    References
    ----------
    García, S.; Zhang, Z.-L.; Altalhi, A.; Alshomrani, S. & Herrera, F.
    "Dynamic ensemble selection for multi-class
    imbalanced datasets." Information Sciences, 2018, 445-446, 22 - 37

    Britto, Alceu S., Robert Sabourin, and Luiz ES Oliveira. "Dynamic selection
    of classifiers—a comprehensive review."
    Pattern Recognition 47.11 (2014): 3665-3680

    R. M. O. Cruz, R. Sabourin, and G. D. Cavalcanti, “Dynamic classifier
    selection: Recent advances and perspectives,”
    Information Fusion, vol. 41, pp. 195 – 216, 2018.
    """

    def __init__(self, pool_classifiers=None, k=7, pct_accuracy=0.4, alpha=0.9,
                 DFP=False, with_IH=False, safe_k=None,
                 IH_rate=0.30, random_state=None, knn_classifier='knn',
<<<<<<< HEAD
                 knn_metric='minkowski', knne=False, DSEL_perc=0.5, n_jobs=-1):
=======
                 knne=False, DSEL_perc=0.5, n_jobs=-1, voting='hard'):
>>>>>>> 64260ae7

        super(DESMI, self).__init__(pool_classifiers=pool_classifiers,
                                    k=k,
                                    DFP=DFP,
                                    with_IH=with_IH,
                                    safe_k=safe_k,
                                    IH_rate=IH_rate,
                                    random_state=random_state,
                                    knn_classifier=knn_classifier,
                                    knn_metric=knn_metric,
                                    knne=knne,
                                    DSEL_perc=DSEL_perc,
                                    n_jobs=n_jobs)

        self.alpha = alpha
        self.pct_accuracy = pct_accuracy
        self.voting = voting

    def estimate_competence(self, competence_region, distances=None,
                            predictions=None):
        """estimate the competence level of each base classifier :math:`c_{i}`
        for the classification of the query sample. Returns a ndarray
        containing the competence level of each base classifier.

        The competence is estimated using the accuracy criteria.
        The accuracy is estimated by the weighted results of classifiers who
        correctly classify the members in the competence region. The weight
        of member :math:`x_i` is related to the number of samples of the same
        class of :math:`x_i` in the training dataset.
        For detail, please see the first reference, Algorithm 2.

        Parameters
        ----------
        competence_region : array of shape (n_samples, n_neighbors)
            Indices of the k nearest neighbors according for each test sample.

        distances : array of shape (n_samples, n_neighbors)
            Distances from the k nearest neighbors to the query.

        predictions : array of shape (n_samples, n_classifiers)
            Predictions of the base classifiers for all test examples.

        Returns
        -------
        accuracy : array of shape = [n_samples, n_classifiers}
            Local Accuracy estimates (competences) of the base classifiers
            for all query samples.

        """
        # calculate the weight
        class_frequency = np.bincount(self.DSEL_target_)
        targets = self.DSEL_target_[competence_region]
        num = class_frequency[targets]
        weight = 1. / (1 + np.exp(self.alpha * num))
        weight = normalize(weight, norm='l1')
        correct_num = self.DSEL_processed_[competence_region, :]
        correct = np.zeros((competence_region.shape[0], self.k_,
                            self.n_classifiers_))
        for i in range(self.n_classifiers_):
            correct[:, :, i] = correct_num[:, :, i] * weight

        # Apply the weights to each sample for each base classifier
        competence = correct_num * weight[:, :, np.newaxis]
        # calculate the classifiers mean competence for all
        # samples/base classifier
        competence = np.sum(competence, axis=1)

        return competence

    def select(self, competences):
        """Select an ensemble containing the N most accurate classifiers for
        the classification of the query sample.

        Parameters
        ----------
        competences : array of shape (n_samples, n_classifiers)
            Competence estimates of each base classifiers for all query
            samples.

        Returns
        -------
        selected_classifiers : array of shape = [n_samples, self.N]
            Matrix containing the indices of the N selected base classifier
            for each test example.
        """
        # Check if the accuracy and diversity arrays have
        # the correct dimensionality.
        if competences.ndim < 2:
            competences = competences.reshape(1, -1)

        # sort the array to remove the most accurate classifiers
        selected_classifiers = np.argsort(competences, axis=1)
        selected_classifiers = selected_classifiers[:, ::-1][:, 0:self.N_]

        return selected_classifiers

    def classify_with_ds(self, predictions, probabilities=None,
                         neighbors=None, distances=None, DFP_mask=None):
        """Predicts the label of the corresponding query sample.

        Parameters
        ----------
        predictions : array of shape (n_samples, n_classifiers)
            Predictions of the base classifiers for all test examples.

        probabilities : array of shape (n_samples, n_classifiers, n_classes)
            Probabilities estimates of each base classifier for all test
            examples.

        neighbors : array of shape (n_samples, n_neighbors)
            Indices of the k nearest neighbors according for each test sample.

        distances : array of shape (n_samples, n_neighbors)
                        Distances from the k nearest neighbors to the query

        DFP_mask : array of shape (n_samples, n_classifiers)
            Mask containing 1 for the selected base classifier and 0 otherwise.

        Notes
        ------
        Different than other DES techniques, this method only select N
        candidates from the pool of classifiers.

        Returns
        -------
        predicted_label : array of shape (n_samples)
                          Predicted class label for each test example.
        """
        proba = self.predict_proba_with_ds(predictions, probabilities,
                                           neighbors, distances, DFP_mask)
        predicted_label = proba.argmax(axis=1)
        return predicted_label

    def predict_proba_with_ds(self, predictions, probabilities,
                              competence_region=None, distances=None,
                              DFP_mask=None):
        """Predicts the posterior probabilities of the corresponding
        query sample.

        Parameters
        ----------
        predictions : array of shape (n_samples, n_classifiers)
            Predictions of the base classifiers for all test examples.

        probabilities : array of shape (n_samples, n_classifiers, n_classes)
            Probabilities estimates of each base classifier for all test
            examples.

        competence_region : array of shape (n_samples, n_neighbors)
            Indices of the k nearest neighbors according for each test sample.

        distances : array of shape (n_samples, n_neighbors)
            Distances from the k nearest neighbors to each test
            sample.

        DFP_mask : array of shape (n_samples, n_classifiers)
            Mask containing 1 for the selected base classifier and 0 otherwise.

        Returns
        -------
        predicted_proba : array = [n_samples, n_classes]
                          Probability estimates for all test examples.
        """
        accuracy = self.estimate_competence(
            competence_region=competence_region,
            distances=distances)

        if self.DFP:
            accuracy = accuracy * DFP_mask

        selected_classifiers = self.select(accuracy)
        if self.voting == 'hard':
            votes = predictions[np.arange(predictions.shape[0])[:, None],
                                selected_classifiers]
            votes = sum_votes_per_class(votes, self.n_classes_)
            predicted_proba = votes / votes.sum(axis=1)[:, None]

        else:
            ensemble_proba = probabilities[
                             np.arange(probabilities.shape[0])[:, None],
                             selected_classifiers, :]

            predicted_proba = np.mean(ensemble_proba, axis=1)

        return predicted_proba

    def _validate_parameters(self):
        """Check if the parameters passed as argument are correct.

        Raises
        ------
        ValueError
            If the hyper-parameters are incorrect.
        """
        super(DESMI, self)._validate_parameters()

        self.N_ = int(self.n_classifiers_ * self.pct_accuracy)

        if self.N_ <= 0:
            raise ValueError("The value of N_ should be higher than 0"
                             "N_ = {}".format(self.N_))

        # The value of Scaling coefficient (alpha) should be positive
        # to add more weight to the minority class
        if self.alpha <= 0:
            raise ValueError("The value of alpha should be higher than 0"
                             "alpha = {}".format(self.alpha))

        if not isinstance(self.alpha, np.float):
            raise TypeError("parameter alpha should be a float!")

        if self.pct_accuracy <= 0. or self.pct_accuracy > 1:
            raise ValueError(
                "The value of pct_accuracy should be higher than 0 and lower"
                " or equal to 1, "
                "pct_accuracy = {}".format(self.pct_accuracy))

        if self.voting not in ['soft', 'hard']:
            raise ValueError('Invalid value for parameter "voting".'
                             ' "voting" should be one of these options '
                             '{selection, hybrid, weighting}')
        if self.voting == 'soft':
            self._check_predict_proba()<|MERGE_RESOLUTION|>--- conflicted
+++ resolved
@@ -109,11 +109,8 @@
     def __init__(self, pool_classifiers=None, k=7, pct_accuracy=0.4, alpha=0.9,
                  DFP=False, with_IH=False, safe_k=None,
                  IH_rate=0.30, random_state=None, knn_classifier='knn',
-<<<<<<< HEAD
-                 knn_metric='minkowski', knne=False, DSEL_perc=0.5, n_jobs=-1):
-=======
-                 knne=False, DSEL_perc=0.5, n_jobs=-1, voting='hard'):
->>>>>>> 64260ae7
+                 knn_metric='minkowski', knne=False, DSEL_perc=0.5, n_jobs=-1,
+                 voting='hard'):
 
         super(DESMI, self).__init__(pool_classifiers=pool_classifiers,
                                     k=k,
