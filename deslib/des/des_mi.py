--- conflicted
+++ resolved
@@ -64,7 +64,6 @@
     Information Fusion, vol. 41, pp. 195 – 216, 2018.
     """
 
-<<<<<<< HEAD
     def __init__(self, pool_classifiers=None, k=7, pct_accuracy=0.4, alpha=0.9, DFP=False, with_IH=False, safe_k=None,
                  IH_rate=0.30, random_state=None):
 
@@ -74,23 +73,10 @@
                                     safe_k=safe_k,
                                     IH_rate=IH_rate,
                                     random_state=random_state)
-=======
-    def __init__(self, pool_classifiers, k=7, DFP=False, with_IH=False, safe_k=None,
-                 IH_rate=0.30, pct_accuracy=0.4, alpha=0.9):
->>>>>>> 1e6e979f
-
-        super(DESMI, self).__init__(pool_classifiers, k, DFP=DFP, with_IH=with_IH, safe_k=safe_k, IH_rate=IH_rate)
+
         self.name = 'Dynamic Ensemble Selection for multi-class imbalanced datasets (DES-MI)'
-<<<<<<< HEAD
         self.alpha = alpha
         self.pct_accuracy = pct_accuracy
-=======
-        self.N = int(self.n_classifiers * pct_accuracy)
-        self._alpha = alpha
->>>>>>> 1e6e979f
-
-        # Check if the parameters are OK. Change that to the fit method.
-        self._validate_parameters()
 
     def estimate_competence(self, query, predictions=None):
         """estimate the competence level of each base classifier :math:`c_{i}` for
@@ -124,18 +110,12 @@
         class_frequency = np.bincount(self.DSEL_target_)
         targets = self.DSEL_target_[idx_neighbors]       # [n_samples, K_neighbors]
         num = class_frequency[targets]
-<<<<<<< HEAD
         weight = 1./(1 + np.exp(self.alpha * num))
         weight = normalize(weight, norm='l1')
         correct_num = self.DSEL_processed_[idx_neighbors, :]
         correct = np.zeros((query.shape[0], self.k_, self.n_classifiers_))
         for i in range(self.n_classifiers_):
             correct[:, :, i] = correct_num[:, :, i] * weight
-=======
-        weight = 1. / (1 + np.exp(self._alpha * num))
-        weight = normalize(weight, norm='l1')
-        correct_num = self.processed_dsel[idx_neighbors, :]
->>>>>>> 1e6e979f
 
         # Apply the weights to each sample for each base classifier
         competence = correct_num * weight[:, :, np.newaxis]
@@ -144,13 +124,8 @@
 
         return competence
 
-<<<<<<< HEAD
     def select(self, accuracy):
         """Select an ensemble containing the N_ most accurate classifiers for the classification of the query sample.
-=======
-    def select(self, competences):
-        """Select an ensemble containing the N most accurate classifiers for the classification of the query sample.
->>>>>>> 1e6e979f
 
         Parameters
         ----------
@@ -167,11 +142,7 @@
             competences = competences.reshape(1, -1)
 
         # sort the array to remove the most accurate classifiers
-<<<<<<< HEAD
         competent_indices = np.argsort(accuracy, axis=1)[:, ::-1][:, 0:self.N_]
-=======
-        selected_classifiers = np.argsort(competences, axis=1)[:, ::-1][:, 0:self.N]
->>>>>>> 1e6e979f
 
         return selected_classifiers
 
@@ -260,7 +231,6 @@
         The values of N_ should be higher than 0.
         ----------
         """
-<<<<<<< HEAD
         super(DESMI, self)._validate_parameters()
 
         self.N_ = int(self.n_classifiers_ * self.pct_accuracy)
@@ -273,10 +243,6 @@
         if self.alpha <= 0:
             raise ValueError("The values of alpha should be higher than 0"
                              "alpha = {}".format(self.alpha))
-=======
-        if self.N <= 0:
-            raise ValueError("The values of N should be higher than 0"
-                             "N = {}" .format(self.N))
 
         # The value of Scaling coefficient (alpha) should be positive to add more weight to the minority class
         if not isinstance(self._alpha, np.float):
@@ -286,4 +252,3 @@
             raise ValueError("The values of alpha should be higher than 0.0, "
                              "alpha = {}" .format(self._alpha))
 
->>>>>>> 1e6e979f
