--- conflicted
+++ resolved
@@ -32,7 +32,6 @@
     alpha : float (Default = 0.9)
             Scaling coefficient to regulate the weight value
 
-<<<<<<< HEAD
     DFP : Boolean (Default = False)
           Determines if the dynamic frienemy pruning is applied.
 
@@ -52,7 +51,7 @@
                    If RandomState instance, random_state is the random number generator;
                    If None, the random number generator is the RandomState instance used
                    by `np.random`.
-=======
+
     knn_classifier : {'knn', 'faiss', None} (Default = 'knn')
                      The algorithm used to estimate the region of competence:
 
@@ -60,7 +59,6 @@
                      - 'faiss' will use Facebook's Faiss similarity search through the :class:`FaissKNNClassifier`
                      wrapper.
                      - None, will use sklearn :class:`KNeighborsClassifier`.
->>>>>>> ec396411
 
     References
     ----------
@@ -74,27 +72,17 @@
     Information Fusion, vol. 41, pp. 195 – 216, 2018.
     """
 
-<<<<<<< HEAD
     def __init__(self, pool_classifiers=None, k=7, pct_accuracy=0.4, alpha=0.9, DFP=False, with_IH=False, safe_k=None,
-                 IH_rate=0.30, random_state=None):
-
-        super(DESMI, self).__init__(pool_classifiers, k,
+                 IH_rate=0.30, random_state=None, knn_classifier='knn'):
+
+        super(DESMI, self).__init__(pool_classifiers=pool_classifiers,
+                                    k=k,
                                     DFP=DFP,
                                     with_IH=with_IH,
                                     safe_k=safe_k,
                                     IH_rate=IH_rate,
-                                    random_state=random_state)
-=======
-    def __init__(self, pool_classifiers, k=7, DFP=False, with_IH=False, safe_k=None,
-                 IH_rate=0.30, pct_accuracy=0.4, alpha=0.9, knn_classifier='knn'):
-
-        super(DESMI, self).__init__(pool_classifiers, k, DFP=DFP, with_IH=with_IH, safe_k=safe_k, IH_rate=IH_rate,
+                                    random_state=random_state,
                                     knn_classifier=knn_classifier)
-
-        self.name = 'Dynamic Ensemble Selection for multi-class imbalanced datasets (DES-MI)'
-        self.N = int(self.n_classifiers * pct_accuracy)
-        self._alpha = alpha
->>>>>>> ec396411
 
         self.name = 'Dynamic Ensemble Selection for multi-class imbalanced datasets (DES-MI)'
         self.alpha = alpha
