import numpy as np

from deslib.des.probabilistic import BaseProbabilistic
from deslib.util import exponential_func


class Exponential(BaseProbabilistic):
    """The source of competence C_src at the validation point
    :math:`\\mathbf{x}_{k}` is a product of two factors: The absolute value of
    the competence and the sign. The value of the source competence is
    inverse proportional to the normalized entropy of its supports vector.
    The sign of competence is simply determined by correct/incorrect
    classification of :math:`\\mathbf{x}_{k}` [1].

    The influence of each sample :math:`\\mathbf{x}_{k}` is defined according
    to a Gaussian function model[2]. Samples that are closer to the query have
    a higher influence in the competence estimation.

    Parameters
    ----------
     pool_classifiers : list of classifiers (Default = None)
        The generated_pool of classifiers trained for the corresponding
        classification problem. Each base classifiers should support the method
        "predict". If None, then the pool of classifiers is a bagging
        classifier.

    k : int (Default = 7)
        Number of neighbors used to estimate the competence of the base
        classifiers.

    DFP : Boolean (Default = False)
        Determines if the dynamic frienemy pruning is applied.

    with_IH : Boolean (Default = False)
        Whether the hardness level of the region of competence is used to
        decide between using the DS algorithm or the KNN for classification of
        a given query sample.

    safe_k : int (default = None)
        The size of the indecision region.

    IH_rate : float (default = 0.3)
        Hardness threshold. If the hardness level of the competence region is
        lower than the IH_rate the KNN classifier is used. Otherwise, the DS
        algorithm is used for classification.


    mode : String (Default = "selection")
           Whether the technique will perform dynamic selection,
           dynamic weighting or an hybrid approach for classification.

    random_state : int, RandomState instance or None, optional (default=None)
        If int, random_state is the seed used by the random number generator;
        If RandomState instance, random_state is the random number generator;
        If None, the random number generator is the RandomState instance used
        by `np.random`.

    knn_classifier : {'knn', 'faiss', None} (Default = 'knn')
         The algorithm used to estimate the region of competence:

         - 'knn' will use :class:`KNeighborsClassifier` from sklearn

         - 'faiss' will use Facebook's Faiss similarity search through the
           class :class:`FaissKNNClassifier`

         - None, will use sklearn :class:`KNeighborsClassifier`.

    knn_metric : {'minkowski', 'cosine', 'mahalanobis'} (Default = 'minkowski')
        The metric used by the k-NN classifier to estimate distances.

        - 'minkowski' will use minkowski distance.

        - 'cosine' will use the cosine distance.

        - 'mahalanobis' will use the mahalonibis distance.

    DSEL_perc : float (Default = 0.5)
        Percentage of the input data used to fit DSEL.
        Note: This parameter is only used if the pool of classifier is None or
        unfitted.

    voting : {'hard', 'soft'}, default='hard'
            If 'hard', uses predicted class labels for majority rule voting.
            Else if 'soft', predicts the class label based on the argmax of
            the sums of the predicted probabilities, which is recommended for
            an ensemble of well-calibrated classifiers.

    n_jobs : int, default=-1
        The number of parallel jobs to run. None means 1 unless in
        a joblib.parallel_backend context. -1 means using all processors.
        Doesn’t affect fit method.

    References
    ----------
    [1] B. Antosik, M. Kurzynski, New measures of classifier competence
    – heuristics and application to the design of multiple classifier systems.,
    in: Computer recognition systems 4., 2011, pp. 197–206.

    [2] Woloszynski, Tomasz, and Marek Kurzynski. "A probabilistic model of
    classifier competence for dynamic ensemble selection."
    Pattern Recognition 44.10 (2011): 2656-2668.

    """

    def __init__(self, pool_classifiers=None, k=None, DFP=False, safe_k=None,
                 with_IH=False, IH_rate=0.30, mode='selection',
<<<<<<< HEAD
                 random_state=None, knn_classifier='knn',
                 knn_metric='minkowski', DSEL_perc=0.5, n_jobs=-1):
=======
                 random_state=None, knn_classifier='knn', voting='hard',
                 DSEL_perc=0.5, n_jobs=-1):
>>>>>>> 64260ae7
        super(Exponential, self).__init__(pool_classifiers=pool_classifiers,
                                          k=k,
                                          DFP=DFP,
                                          with_IH=with_IH,
                                          safe_k=safe_k,
                                          IH_rate=IH_rate,
                                          mode=mode,
                                          random_state=random_state,
                                          knn_classifier=knn_classifier,
                                          knn_metric=knn_metric,
                                          DSEL_perc=DSEL_perc,
                                          n_jobs=n_jobs,
                                          voting=voting)

        self.selection_threshold = 0

    def source_competence(self):
        """The source of competence C_src at the validation point
        :math:`\\mathbf{x}_{k}` is a product of two factors: The absolute
        value of  the competence and the sign. The value of the source
        competence is inverse proportional to the normalized entropy of its
        supports vector.The sign of competence is simply determined by
        correct/incorrect classification of the instance :math:`\\mathbf{x}_k`.

        Returns
        ----------
        C_src : array of shape (n_samples, n_classifiers)
            The competence source for each base classifier at each data point.
        """
        C_src = np.zeros((self.n_samples_, self.n_classifiers_))
        for clf_index in range(self.n_classifiers_):
            supports = self.dsel_scores_[:, clf_index, :]
            support_correct = supports[
                np.arange(self.n_samples_), self.DSEL_target_]

            C_src[:, clf_index] = exponential_func(self.n_classes_,
                                                   support_correct)
        return C_src<|MERGE_RESOLUTION|>--- conflicted
+++ resolved
@@ -104,13 +104,9 @@
 
     def __init__(self, pool_classifiers=None, k=None, DFP=False, safe_k=None,
                  with_IH=False, IH_rate=0.30, mode='selection',
-<<<<<<< HEAD
                  random_state=None, knn_classifier='knn',
-                 knn_metric='minkowski', DSEL_perc=0.5, n_jobs=-1):
-=======
-                 random_state=None, knn_classifier='knn', voting='hard',
-                 DSEL_perc=0.5, n_jobs=-1):
->>>>>>> 64260ae7
+                 knn_metric='minkowski', DSEL_perc=0.5, n_jobs=-1,
+                 voting='hard'):
         super(Exponential, self).__init__(pool_classifiers=pool_classifiers,
                                           k=k,
                                           DFP=DFP,
