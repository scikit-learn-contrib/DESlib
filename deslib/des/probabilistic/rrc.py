--- conflicted
+++ resolved
@@ -94,15 +94,10 @@
     """
 
     def __init__(self, pool_classifiers=None, k=None, DFP=False, with_IH=False,
-<<<<<<< HEAD
                  safe_k=None, IH_rate=0.30, mode='selection',
                  random_state=None, knn_classifier='knn',
-                 knn_metric='minkowski', DSEL_perc=0.5, n_jobs=-1):
-=======
-                 safe_k=None, IH_rate=0.30, mode='selection', voting='hard',
-                 random_state=None, knn_classifier='knn', DSEL_perc=0.5,
-                 n_jobs=-1):
->>>>>>> 64260ae7
+                 knn_metric='minkowski', DSEL_perc=0.5, n_jobs=-1,
+                 voting='hard'):
 
         super(RRC, self).__init__(pool_classifiers=pool_classifiers,
                                   k=k,
